--- conflicted
+++ resolved
@@ -1,6 +1,6 @@
 # Copyright (C) 2010-2012  The Async HBase Authors.  All rights reserved.
 # This file is part of Async HBase.
-#
+# 
 # Redistribution and use in source and binary forms, with or without
 # modification, are permitted provided that the following conditions are met:
 #   - Redistributions of source code must retain the above copyright notice,
@@ -33,19 +33,14 @@
 
 top_builddir := build
 package := org.hbase.async
-<<<<<<< HEAD
-=======
 proto_package := $(package).protobuf.generated
 proto_generated_builddir := $(top_builddir)/src
 proto_builddir := $(top_builddir)/protobuf
->>>>>>> d5436090
 spec_title := Asynchronous HBase Client
 spec_vendor := The Async HBase Authors
 # Semantic Versioning (see http://semver.org/).
 spec_version := 1.5.0
 jar := $(top_builddir)/asynchbase-$(spec_version).jar
-<<<<<<< HEAD
-=======
 
 asynchbase_PROTOS := \
 	protobuf/Cell.proto	\
@@ -63,7 +58,6 @@
 
 BUILT_SOURCES := $(asynchbase_PROTOS:protobuf/%.proto=$(PROTOBUF_GEN_DIR)/%PB.java)
 
->>>>>>> d5436090
 asynchbase_SOURCES := \
 	src/AtomicIncrementRequest.java	\
 	src/BatchableRpc.java	\
@@ -71,11 +65,8 @@
 	src/BufferedIncrement.java	\
 	src/Bytes.java	\
 	src/ClientStats.java	\
-<<<<<<< HEAD
-=======
 	src/ColumnPrefixFilter.java	\
 	src/ColumnRangeFilter.java	\
->>>>>>> d5436090
 	src/CompareAndSetRequest.java	\
 	src/ConnectionResetException.java	\
 	src/Counter.java	\
@@ -108,46 +99,26 @@
 	src/TableNotFoundException.java	\
 	src/UnknownRowLockException.java	\
 	src/UnknownScannerException.java	\
-<<<<<<< HEAD
-	src/TableInputFormat.java	\
-=======
->>>>>>> d5436090
 	src/VersionMismatchException.java	\
 	src/jsr166e/LongAdder.java	\
 	src/jsr166e/Striped64.java	\
 
-<<<<<<< HEAD
-=======
 protobuf_SOURCES := src/protobuf/ZeroCopyLiteralByteString.java
 
->>>>>>> d5436090
 asynchbase_LIBADD := \
 	$(NETTY)	\
 	$(SLF4J_API)	\
 	$(ZOOKEEPER)	\
 	$(SUASYNC)	\
-<<<<<<< HEAD
-	$(HADOOP)	\
 	$(GUAVA)	\
+	$(PROTOBUF)	\
 
 test_SOURCES := \
 	test/Common.java	\
 	test/Test.java	\
 	test/TestIncrementCoalescing.java	\
 	test/TestIntegration.java	\
-	src/Examples.java \
-
-=======
-	$(GUAVA)	\
-	$(PROTOBUF)	\
-
-test_SOURCES := \
-	test/Common.java	\
-	test/Test.java	\
-	test/TestIncrementCoalescing.java	\
-	test/TestIntegration.java	\
-
->>>>>>> d5436090
+
 unittest_SRC := \
 	test/TestMETALookup.java	\
 	test/TestNSREs.java
@@ -166,11 +137,6 @@
         $(jar)
 
 package_dir := $(subst .,/,$(package))
-<<<<<<< HEAD
-AM_JAVACFLAGS := -Xlint
-JVM_ARGS :=
-classes := $(asynchbase_SOURCES:src/%.java=$(top_builddir)/$(package_dir)/%.class)
-=======
 AM_JAVACFLAGS := -Xlint -source 6 -target 6
 JAVAC := javac
 JVM_ARGS :=
@@ -178,24 +144,16 @@
 classes := $(asynchbase_SOURCES:src/%.java=$(top_builddir)/$(package_dir)/%.class) \
  $(protobuf_SOURCES:src/%.java=$(top_builddir)/com/google/%.class) \
  $(asynchbase_PROTOS:protobuf/%.proto=$(top_builddir)/$(package_dir)/generated/%PB.class)
->>>>>>> d5436090
 test_classes := $(test_SOURCES:test/%.java=$(top_builddir)/$(package_dir)/test/%.class)
 UNITTESTS := $(unittest_SRC:test/%.java=$(top_builddir)/$(package_dir)/%.class)
 
 jar: $(jar)
 
 get_dep_classpath = `echo $(asynchbase_LIBADD) | tr ' ' ':'`
-<<<<<<< HEAD
-$(top_builddir)/.javac-stamp: $(asynchbase_SOURCES) $(asynchbase_LIBADD)
-	@mkdir -p $(top_builddir)
-	javac $(AM_JAVACFLAGS) -cp $(get_dep_classpath) \
-	  -d $(top_builddir) $(asynchbase_SOURCES)
-=======
 $(top_builddir)/.javac-protobuf-stamp: $(PROTOBUF) $(protobuf_SOURCES) $(BUILT_SOURCES)
 	@mkdir -p $(top_builddir)
 	$(JAVAC) $(AM_JAVACFLAGS) -cp $(PROTOBUF) \
 	  -d $(top_builddir) $(protobuf_SOURCES) $(BUILT_SOURCES)
->>>>>>> d5436090
 	@touch "$@"
 
 $(top_builddir)/.javac-stamp: $(top_builddir)/.javac-protobuf-stamp $(asynchbase_SOURCES) $(asynchbase_LIBADD)
@@ -216,40 +174,19 @@
 	$(JAVAC) $(AM_JAVACFLAGS) -cp $(get_runtime_dep_classpath) \
 	  -d $(top_builddir) $(test_SOURCES)
 $(top_builddir)/.javac-test-stamp: $(jar) $(unittest_SRC) $(test_LIBADD)
-<<<<<<< HEAD
-	javac $(AM_JAVACFLAGS) -cp $(get_runtime_dep_classpath) \
-=======
 	$(JAVAC) $(AM_JAVACFLAGS) -cp $(get_runtime_dep_classpath) \
->>>>>>> d5436090
 	  -d $(top_builddir) $(unittest_SRC)
 
 classes_with_nested_classes := $(classes:$(top_builddir)/%.class=%*.class)
 unittest_classes_with_nested_classes := $(UNITTESTS:$(top_builddir)/%.class=%*.class)
 test_classes_with_nested_classes := $(test_classes:$(top_builddir)/%.class=%*.class)
 
-<<<<<<< HEAD
-test: $(test_classes)
-
-run: test
-	@test -n "$(CLASS)" || { echo 'usage: $(MAKE) run CLASS=<name>'; exit 1; }
-	$(JAVA) -ea -esa $(JVM_ARGS) -cp "$(get_runtime_dep_classpath):$(top_builddir)" $(package).test.$(CLASS) $(ARGS)
-
-cli:
-	$(MAKE) run CLASS=Test
-
-integration:
-	$(MAKE) run CLASS=TestIntegration
-
-examples: test
-	$(JAVA) -ea -esa $(JVM_ARGS) -cp "$(get_runtime_dep_classpath):$(top_builddir)" Examples $(ARGS)
-=======
 run: jar $(test_classes)
 	@test -n "$(CLASS)" || { echo 'usage: $(MAKE) run CLASS=<name>'; exit 1; }
 	$(JAVA) -ea -esa $(JVM_ARGS) -cp "$(get_runtime_dep_classpath):$(top_builddir)" $(package).test.$(CLASS) $(ARGS)
 
 cli:
 	$(MAKE) run CLASS=Test
->>>>>>> d5436090
 
 integration:
 	$(MAKE) run CLASS=TestIntegration
@@ -299,37 +236,25 @@
 SUASYNC_JAVADOC := http://tsunanet.net/~tsuna/async/api
 GUAVA_JAVADOC := http://docs.guava-libraries.googlecode.com/git/javadoc
 JAVADOCS = $(JDK_JAVADOC) $(NETTY_JAVADOC) $(SUASYNC_JAVADOC) $(GUAVA_JAVADOC)
-<<<<<<< HEAD
-$(top_builddir)/api/index.html: $(asynchbase_SOURCES)
-	javadoc -d $(top_builddir)/api -classpath $(get_dep_classpath) \
-=======
 $(top_builddir)/api/index.html: $(asynchbase_SOURCES) $(jar)
 	javadoc -d $(top_builddir)/api -classpath $(get_dep_classpath):$(jar) \
->>>>>>> d5436090
           `echo $(JAVADOCS) | sed 's/\([^ ]*\)/-link \1/g'` $(asynchbase_SOURCES) \
 	  `find src -name package-info.java`
 
 clean:
 	@rm -f $(top_builddir)/.javac*-stamp
-<<<<<<< HEAD
-	rm -f $(top_builddir)/manifest
-=======
 	rm -f $(top_builddir)/manifest pom.xml
 	rm -rf $(proto_generated_builddir)
->>>>>>> d5436090
 	cd $(top_builddir) || exit 0 \
 	  && rm -f $(classes_with_nested_classes) \
 	           $(unittest_classes_with_nested_classes) \
 	           $(test_classes_with_nested_classes) \
 		   *.class
-<<<<<<< HEAD
-=======
 	for dir in $(top_builddir)/com/google/protobuf \
 	           $(top_builddir)/com/google \
 		   $(top_builddir)/com; do \
 	  test -d $$dir && rmdir $$dir; \
 	done; :
->>>>>>> d5436090
 	cd $(top_builddir) || exit 0 \
 	  && test -d $(package_dir) || exit 0 \
 	  && dir=$(package_dir) \
@@ -358,10 +283,7 @@
 	    -e 's/@NETTY_VERSION@/$(NETTY_VERSION)/' \
 	    -e 's/@OBJENESIS_VERSION@/$(OBJENESIS_VERSION)/' \
 	    -e 's/@POWERMOCK_MOCKITO_VERSION@/$(POWERMOCK_MOCKITO_VERSION)/' \
-<<<<<<< HEAD
-=======
 	    -e 's/@PROTOBUF_VERSION@/$(PROTOBUF_VERSION)/' \
->>>>>>> d5436090
 	    -e 's/@SLF4J_API_VERSION@/$(SLF4J_API_VERSION)/' \
 	    -e 's/@SUASYNC_VERSION@/$(SUASYNC_VERSION)/' \
 	    -e 's/@ZOOKEEPER_VERSION@/$(ZOOKEEPER_VERSION)/' \
