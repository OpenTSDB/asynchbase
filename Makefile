--- conflicted
+++ resolved
@@ -36,11 +36,8 @@
 spec_title := Asynchronous HBase Client
 spec_vendor := The Async HBase Authors
 # Semantic Versioning (see http://semver.org/).
-<<<<<<< HEAD
 spec_version := 1.4.2
-=======
-spec_version := 1.5.0-SNAPSHOT
->>>>>>> d0202396
+#spec_version := 1.5.0-SNAPSHOT
 jar := $(top_builddir)/asynchbase-$(spec_version).jar
 asynchbase_SOURCES := \
 	src/AtomicIncrementRequest.java	\
