<<<<<<< HEAD
Async HBase THANKS File
-----------------------
=======
AsyncHBase THANKS File
----------------------
>>>>>>> d5436090

The following persons contributed to the library by reporting problems,
suggesting improvements, submitting patches or proofreading the code.

Andrey Stepachev
Arthur van Hoff
Berk D. Demir
<<<<<<< HEAD
Guo Sijie
Ishan Chhabra
=======
Brandon Forehand
Guo Sijie
Ishan Chhabra
James Baldassari
>>>>>>> d5436090
Jonathan Payne
Michael Rose
Michael Stack
Nicolas Thiébaud
<<<<<<< HEAD
Shrijeet Paliwal
=======
Phil Smith
Shrijeet Paliwal
Michael Stack
Viral Bajaria
Xun Liu

This list can be obtained at any time with the following one-liner:
git log --pretty=format:'%an' | sort -u
>>>>>>> d5436090
<|MERGE_RESOLUTION|>--- conflicted
+++ resolved
@@ -1,10 +1,5 @@
-<<<<<<< HEAD
-Async HBase THANKS File
------------------------
-=======
 AsyncHBase THANKS File
 ----------------------
->>>>>>> d5436090
 
 The following persons contributed to the library by reporting problems,
 suggesting improvements, submitting patches or proofreading the code.
@@ -12,22 +7,14 @@
 Andrey Stepachev
 Arthur van Hoff
 Berk D. Demir
-<<<<<<< HEAD
-Guo Sijie
-Ishan Chhabra
-=======
 Brandon Forehand
 Guo Sijie
 Ishan Chhabra
 James Baldassari
->>>>>>> d5436090
 Jonathan Payne
 Michael Rose
 Michael Stack
 Nicolas Thiébaud
-<<<<<<< HEAD
-Shrijeet Paliwal
-=======
 Phil Smith
 Shrijeet Paliwal
 Michael Stack
@@ -35,5 +22,4 @@
 Xun Liu
 
 This list can be obtained at any time with the following one-liner:
-git log --pretty=format:'%an' | sort -u
->>>>>>> d5436090
+git log --pretty=format:'%an' | sort -u