AsyncHBase THANKS File
----------------------

The following persons contributed to the library by reporting problems,
suggesting improvements, submitting patches or proofreading the code.

Abhay Bothra
Andrey Stepachev
Arthur van Hoff
Berk D. Demir
Bizhu Qiu
Brandon Forehand
Charles Antoine
cm-cnnxty
Francis Christopher Liu
Gabe Benjamin
Garry Helmling
Guo Sijie
Ishan Chhabra
Ivan Zhivkov
Jake Maloney
James Baldassari
Jason Culverhouse
Jesse Chang
Jiayun Fang
Jonathan Payne
<<<<<<< HEAD
=======
Junegunn Choi
>>>>>>> 4ba3d9e6
Jungtaek Lim
Karan Mehta
Martin Boyanov
Michael Rose
Michael Stack
Mikhail Antonov
Misha Brukman
Nicolas Thiébaud
Phil Smith
Philip K. Warren
Quanlong Huang
Rajesh G
Shrijeet Paliwal
Siddartha Guthikonda
Stephane Bagneris
<<<<<<< HEAD
=======
Svyatoslav Markeyev
>>>>>>> 4ba3d9e6
Tian-Ying Chang
Viral Bajaria
Xun Liu
Yao Shengzhe

This list can be obtained at any time with the following one-liner:
git log --pretty=format:'%an' | sort -u<|MERGE_RESOLUTION|>--- conflicted
+++ resolved
@@ -24,10 +24,7 @@
 Jesse Chang
 Jiayun Fang
 Jonathan Payne
-<<<<<<< HEAD
-=======
 Junegunn Choi
->>>>>>> 4ba3d9e6
 Jungtaek Lim
 Karan Mehta
 Martin Boyanov
@@ -43,10 +40,7 @@
 Shrijeet Paliwal
 Siddartha Guthikonda
 Stephane Bagneris
-<<<<<<< HEAD
-=======
 Svyatoslav Markeyev
->>>>>>> 4ba3d9e6
 Tian-Ying Chang
 Viral Bajaria
 Xun Liu
