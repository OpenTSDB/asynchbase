AsyncHBase - User visible and noteworthy changes.
This project uses Semantic Versioning (see http://semver.org/).

<<<<<<< HEAD
* Version 1.5.0 (2013-??-??) [???????]
=======
* Version 1.5.0 (2013-12-13) [67fc3b7]

This release introduces compatibility with HBase 0.96 and up, and adds
a dependency on Google's protobuf-java library.  Note that HBase 0.95.x,
which was a "developer preview" release train, is NOT supported.

Please note that support for explicit row locks has been removed from
HBase 0.95 and up.  While the classes and functionality remain usable
when using earlier versions of HBase, an `UnsupportedOperationException'
will be raised if one attempt to send a `RowLockRequest' to a newer
version of HBase.

Please note that while AsyncHBase never made any guarantees about
the exact order in which multiple edits are applied within a batch,
the order is now different when talking to HBase 0.96 and up.

New public APIs:
  - Scanners can now use a variety of different filters via the new
    `ScanFilter' interfaces and its various implementations.
  - It's possible to specify specific families to scan via `setFamilies'.
  - Scanners can put an upper bound on the amount of data fetched by RPC
    via the new `setMaxNumKeyValues' (works with HBase 0.96 and up only).
  - HBaseRpc now has a `failfast()' and a `setFailfast(boolean)' pair
    of methods to allow RPCs to fail as soon as their encounter an
    issue out of the ordinary (e.g. not just a `NotSuchRegionException').
  - `GetRequest' has additional constructor overloads that make its API
    more uniform with that of other RPCs.
  - HBaseClient has new `prefetchMeta' methods to prefetch metadata about
    the regions of a table (for the entire table or a given key range).

Noteworthy bug fixes:
  - DeleteRequest wasn't honoring its timestamp if one was given (#58).
  - When a connection attempt fails, buffered RPCs weren't cleaned up
    or retried properly.
  - When one RPC fails because of another one (e.g. we fail to send an
    RPC because a META lookup failed), the asynchronous exception that
    is given to the callback now properly carries the original RPC that
    failed.
  - There was an unlikely race condition that could cause an NPE while
    trying to retrieve the ROOT region from ZooKeeper.
  - There was an unlikely race if the client got disconnected right
    after successfully establishing a connection to a RegionServer, while
    it was flushing RPC buffered while waiting to be connected.  Also
    when those RPCs were flushed, the batchable RPCs weren't given a
    chance to get batched.
  - It was not possible to scan the ROOT region (or the hbase:meta region
    when using HBase 0.96+).
>>>>>>> d5436090


* Version 1.4.1 (2013-02-14) [1cbc303]

Noteworthy bug fixes:
  - Under certain failure modes, especially during RegionServer failures
    or regions split, asynchbase could incorrectly discard an RPC instead
    of retrying it.  This made the client look like it was stuck if the
    RPC was a ROOT or META lookup (#1).
  - Update all dependencies.  Due to new dependencies in Junit and PowerMock,
    asynchbase now depends on hamcrest-core and objenesis respectively.
    These are test-only dependencies.
  - Maven releases are now signed with the GPG key of tsunanet@gmail.com


* Version 1.4.0 (2012-11-10) [fae1a04]

New public APIs:
  - Scanners can now scan multiple qualifiers at a time (#35).
  - Scanner and GetRequest now enable you to specify how many versions
    to read from HBase.

Noteworthy changes:
  - Fixed cases where calling `flush()' or `shutdown()' while the
    client is still starting up could cause it to terminate too early
    and to not execute all pending/buffered RPCs (#2).
  - Fixed an RPC serialization bug when batching whole-row deletes.
    See issue #25.
  - The Deferred returned by `flush()' now guarantees that buffered
    atomic increments have also completed (#38).
  - Upgraded to Netty 3.5.9 to avoid an IndexOutOfBoundsException
    when deserializing a KeyValue with an empty qualifier or
    value, under certain circumstances (#40).
  - Fix increment coalescing to prevent overflowing Deferred callback
    chains when too many increments pile up for some counter (#40).
  - Increment coalescing now also supports negative values as well as
    large positive values (previously the limit was 65535).
  - Upgraded to suasync 1.3.1 and Netty 3.5.9.
  - Added a series of integration tests to help ongoing QA.


* Version 1.3.2 (2012-07-10) [2af9f55]

Noteworthy changes:
  - Upgraded to Netty 3.5.2.
  - KeyValue now allows a timestamp of 0.


* Version 1.3.1 (2012-06-16) [7ea151b]

  - Critical bug fix of issue #27 that makes some keys unusable
    given certain region boundaries, in rare circumstances.
  - `ensureTableFamilyExists' and `ensureTableExists' are cheaper
    as they partially work around HBASE-3170.


* Version 1.3.0 (2012-05-06) [bb9168c]

New public APIs:
  - PleaseThrottleException can now give you a Deferred.
  - There is now a `Counter' class that provides a highly concurrent
    replacement for AtomicLong from jsr166e's LongAdder.
  - HBaseClient now has a `bufferAtomicIncrement' method used to
    coalesce atomic counter increments.
  - A new method, `stats()', provides detailed statistics on the client's
    activities (number of calls for various RPCs, number of connections
    created, etc.)
  - `HBaseClient' has a new `compareAndSet(PutRequests, byte[])' method
    for atomic Compare-And-Set (CAS) operation.
  - The Scanner has new methods to allow specifying a time range to scan.
  - `PutRequest' has extra constructors so as to be able to affect multiple
    columns in a row.  This is required to be able to atomically CAS more
    than one column at a time on a given row.

Deprecated public APIs:
  - In HBaseClient, the methods `rootLookupCount()',
    `uncontendedMetaLookupCount()', and `contendedMetaLookupCount()' are
    deprecated in favor of the new `stats()' API.  These methods will be
    removed in the 2.0 release.

Noteworthy changes:
  - Upgraded to Netty 3.4.3, suasync to 1.2.0.
  - asynchbase now depends on Google's Guava library (v12.0).


* Version 1.2.0 (2012-02-21) [a7ae238]

Noteworthy changes:
  - Add support for HBase 0.92, as the on-wire RPC format underwent
    significant changes that aren't compatible with previous versions.
    NOTE: HBase never had a release in the 0.91 branch, and as such
    this branch isn't fully supported.
  - When talking to HBase 0.92, we automatically batch `DeleteRequests'
    with `PutRequests'.  Note that batching is enabled by default, and
    will thus introduce a delay before sending out `DeleteRequests' to
    HBase, whereas in earlier versions (or when talking to HBase 0.90
    and before) the `DeleteRequests' are sent out immediately.

New public APIs:
  - KeyValue now supports timestamps.
  - HBaseClient now accepts a custom socket factory or executor, which can
    be used to share an existing thread pool instead of having its own.
  - The Netty Timer used by asynchbase is now available through an API, so
    that code dependent on asynchbase can re-use the existing Timer thread
    instead of having to create its own.


* Version 1.1.0 (2011-12-22) [1272a9e]

Noteworthy changes:
  - Add support for CDH3b3's non-standard authentication code.  This support
    is enabled by specifying the Java system property "org.hbase.async.cdh3b3".
  - Add support for HBase 0.90, as on-wire protocol changed in a non-backward
    compatible way for the `get' RPC.
  - Fix a dumb mistake in the `memcmp()' version that uses an offset and a
    length.  This function wasn't called either by asynchbase or by OpenTSDB.
  - Bytes.pretty() no longer renders control characters like `^X' (which is
    similar to what `cat -t' does).  Instead they're now rendered like other
    non-ASCII characters, using the hex notation `\xXX'.  This makes the output
    non-ambiguous and pastable into a Python shell.
  - HBaseClient.shutdown() could callback too early, while the shutdown
    sequence was still running.
  - After doing a full-table scan, calling Scanner.close() would trigger an
    error as the scanner would attempt to close itself again.
  - When disconnecting from a RegionServer, if the socket wasn't getting
    closed immediately, a Deferred could get called back twice, which would
    trigger an AssertionError.
  - DeleteRequest used to delete the last version of a cell, which wasn't the
    intended behavior.  It has been changed to delete all the previous
    versions of a cell.
  - Fixed various other race conditions during startup / shutdown that would
    generally affect short-lived programs or MapReduce users.

New public APIs:
  - DeleteRequest now has constructors for deleting multiple qualifiers per
    row at once and deleting a whole family at once.
  - New `qualifiers' method in GetRequest for getting multiple qualifiers per
    row at once.
  - Add new interfaces nested in `HBaseRpc' to provide public APIs to be able
    to introspect the contents of RPCs.


* Version 1.0 (2010-11-08) [dafc645]

Initial beta release (bundled with OpenTSDB):
  - Switched from LGPLv3+ to BSD license.
  - Fixed many bugs, including incorrect or inefficient error handling,
    synchronization bugs (race conditions).
  - Shutting down the client now correctly waits until all RPCs in flight
    have successfully completed.
  - No public API changes.


* Version 0.1 (2010-09-08) [d0646bb]

Initial alpha release:
  - Get, Put, Scan, ICV, with row locks and time-based edit buffering.

-----

Copyright (C) 2010-2012  The Async HBase Authors.  All rights reserved.
This file is part of Async HBase.

Redistribution and use in source and binary forms, with or without
modification, are permitted provided that the following conditions are met:
  - Redistributions of source code must retain the above copyright notice,
    this list of conditions and the following disclaimer.
  - Redistributions in binary form must reproduce the above copyright notice,
    this list of conditions and the following disclaimer in the documentation
    and/or other materials provided with the distribution.
  - Neither the name of the StumbleUpon nor the names of its contributors
    may be used to endorse or promote products derived from this software
    without specific prior written permission.
THIS SOFTWARE IS PROVIDED BY THE COPYRIGHT HOLDERS AND CONTRIBUTORS "AS IS"
AND ANY EXPRESS OR IMPLIED WARRANTIES, INCLUDING, BUT NOT LIMITED TO, THE
IMPLIED WARRANTIES OF MERCHANTABILITY AND FITNESS FOR A PARTICULAR PURPOSE
ARE DISCLAIMED.  IN NO EVENT SHALL THE COPYRIGHT HOLDER OR CONTRIBUTORS BE
LIABLE FOR ANY DIRECT, INDIRECT, INCIDENTAL, SPECIAL, EXEMPLARY, OR
CONSEQUENTIAL DAMAGES (INCLUDING, BUT NOT LIMITED TO, PROCUREMENT OF
SUBSTITUTE GOODS OR SERVICES; LOSS OF USE, DATA, OR PROFITS; OR BUSINESS
INTERRUPTION) HOWEVER CAUSED AND ON ANY THEORY OF LIABILITY, WHETHER IN
CONTRACT, STRICT LIABILITY, OR TORT (INCLUDING NEGLIGENCE OR OTHERWISE)
ARISING IN ANY WAY OUT OF THE USE OF THIS SOFTWARE, EVEN IF ADVISED OF THE
POSSIBILITY OF SUCH DAMAGE.

Local Variables:
mode: outline
End:<|MERGE_RESOLUTION|>--- conflicted
+++ resolved
@@ -1,9 +1,6 @@
 AsyncHBase - User visible and noteworthy changes.
 This project uses Semantic Versioning (see http://semver.org/).
 
-<<<<<<< HEAD
-* Version 1.5.0 (2013-??-??) [???????]
-=======
 * Version 1.5.0 (2013-12-13) [67fc3b7]
 
 This release introduces compatibility with HBase 0.96 and up, and adds
@@ -51,7 +48,6 @@
     chance to get batched.
   - It was not possible to scan the ROOT region (or the hbase:meta region
     when using HBase 0.96+).
->>>>>>> d5436090
 
  
