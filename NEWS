--- conflicted
+++ resolved
@@ -1,11 +1,7 @@
 AsyncHBase - User visible and noteworthy changes.
 This project uses Semantic Versioning (see http://semver.org/).
 
-<<<<<<< HEAD
-* Version 1.7.1 (??)
-=======
 * Version 1.7.1 (2016-02-10)
->>>>>>> bd8a77b0
 
 This is a bug fix release.
 
