--- conflicted
+++ resolved
@@ -23,11 +23,7 @@
 # ARISING IN ANY WAY OUT OF THE USE OF THIS SOFTWARE, EVEN IF ADVISED OF THE
 # POSSIBILITY OF SUCH DAMAGE.
 
-<<<<<<< HEAD
-SLF4J_VERSION = 1.7.2
-=======
 SLF4J_VERSION = 1.7.5
->>>>>>> d5436090
 
 
 LOG4J_OVER_SLF4J_VERSION := $(SLF4J_VERSION)
