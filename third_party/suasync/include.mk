# Copyright (C) 2011-2012  The Async HBase Authors.  All rights reserved.
# This file is part of Async HBase.
#
# Redistribution and use in source and binary forms, with or without
# modification, are permitted provided that the following conditions are met:
#   - Redistributions of source code must retain the above copyright notice,
#     this list of conditions and the following disclaimer.
#   - Redistributions in binary form must reproduce the above copyright notice,
#     this list of conditions and the following disclaimer in the documentation
#     and/or other materials provided with the distribution.
#   - Neither the name of the StumbleUpon nor the names of its contributors
#     may be used to endorse or promote products derived from this software
#     without specific prior written permission.
# THIS SOFTWARE IS PROVIDED BY THE COPYRIGHT HOLDERS AND CONTRIBUTORS "AS IS"
# AND ANY EXPRESS OR IMPLIED WARRANTIES, INCLUDING, BUT NOT LIMITED TO, THE
# IMPLIED WARRANTIES OF MERCHANTABILITY AND FITNESS FOR A PARTICULAR PURPOSE
# ARE DISCLAIMED.  IN NO EVENT SHALL THE COPYRIGHT HOLDER OR CONTRIBUTORS BE
# LIABLE FOR ANY DIRECT, INDIRECT, INCIDENTAL, SPECIAL, EXEMPLARY, OR
# CONSEQUENTIAL DAMAGES (INCLUDING, BUT NOT LIMITED TO, PROCUREMENT OF
# SUBSTITUTE GOODS OR SERVICES; LOSS OF USE, DATA, OR PROFITS; OR BUSINESS
# INTERRUPTION) HOWEVER CAUSED AND ON ANY THEORY OF LIABILITY, WHETHER IN
# CONTRACT, STRICT LIABILITY, OR TORT (INCLUDING NEGLIGENCE OR OTHERWISE)
# ARISING IN ANY WAY OUT OF THE USE OF THIS SOFTWARE, EVEN IF ADVISED OF THE
# POSSIBILITY OF SUCH DAMAGE.

<<<<<<< HEAD
SUASYNC_VERSION := 1.3.1
=======
SUASYNC_VERSION := 1.4.0
>>>>>>> d5436090
SUASYNC := third_party/suasync/suasync-$(SUASYNC_VERSION).jar
SUASYNC_BASE_URL := $(ASYNCHBASE_THIRD_PARTY_BASE_URL)

$(SUASYNC): $(SUASYNC).md5
	set dummy "$(SUASYNC_BASE_URL)" "$(SUASYNC)"; shift; $(FETCH_DEPENDENCY)

THIRD_PARTY += $(SUASYNC)<|MERGE_RESOLUTION|>--- conflicted
+++ resolved
@@ -23,11 +23,7 @@
 # ARISING IN ANY WAY OUT OF THE USE OF THIS SOFTWARE, EVEN IF ADVISED OF THE
 # POSSIBILITY OF SUCH DAMAGE.
 
-<<<<<<< HEAD
-SUASYNC_VERSION := 1.3.1
-=======
 SUASYNC_VERSION := 1.4.0
->>>>>>> d5436090
 SUASYNC := third_party/suasync/suasync-$(SUASYNC_VERSION).jar
 SUASYNC_BASE_URL := $(ASYNCHBASE_THIRD_PARTY_BASE_URL)
 
