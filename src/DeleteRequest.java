--- conflicted
+++ resolved
@@ -70,19 +70,12 @@
    * @param table The table to edit.
    * @param key The key of the row to edit in that table.
    * @param family The column family to edit in that table.
-<<<<<<< HEAD
-=======
    * @since 1.1
->>>>>>> 2d0abace
    */
   public DeleteRequest(final byte[] table,
                        final byte[] key,
                        final byte[] family) {
-<<<<<<< HEAD
-    this(table, key, family, null, RowLock.NO_LOCK);
-=======
     this(table, key, family, DELETE_FAMILY_MARKER, RowLock.NO_LOCK);
->>>>>>> 2d0abace
   }
 
   /**
@@ -332,11 +325,6 @@
     // Each family is then written like so:
     writeByteArray(buf, family);  // Column family name.
 
-<<<<<<< HEAD
-    if (qualifiers == null) {
-      buf.writeInt(1); 
-      final int total_rowkey_length = 2 + key.length + 1 + family.length + 8 + 1;
-=======
     // Are we deleting a whole family at once or just a bunch of columns?
     final byte type = (qualifiers == DELETE_FAMILY_MARKER
                        ? KeyValue.DELETE_FAMILY : KeyValue.DELETE_COLUMN);
@@ -344,7 +332,6 @@
     for (final byte[] qualifier : qualifiers) {
       final int total_rowkey_length = 2 + key.length + 1 + family.length
         + qualifier.length + 8 + 1;
->>>>>>> 2d0abace
       buf.writeInt(total_rowkey_length + 8);  // Total length of the KeyValue.
       buf.writeInt(total_rowkey_length);      // Total length of the row key.
       buf.writeInt(0);                        // Length of the (empty) value.
@@ -354,31 +341,8 @@
       buf.writeBytes(family);   // Duplicate column family...
       // no qualifier
       buf.writeLong(Long.MAX_VALUE);   // Timestamp (we set it to the max value).
-<<<<<<< HEAD
-      buf.writeByte(KeyValue.DELETE_FAMILY);  // Type of the KeyValue.
-    } else {
-      buf.writeInt(qualifiers.length);  // How many KeyValues for this family?
-
-      // Write the KeyValues
-      for (final byte[] qualifier : qualifiers) {
-        final int total_rowkey_length = 2 + key.length + 1 + family.length
-            + qualifier.length + 8 + 1;
-        buf.writeInt(total_rowkey_length + 8);  // Total length of the KeyValue.
-        buf.writeInt(total_rowkey_length);      // Total length of the row key.
-        buf.writeInt(0);                        // Length of the (empty) value.
-        buf.writeShort(key.length);
-        buf.writeBytes(key);      // Duplicate key...
-        buf.writeByte(family.length);
-        buf.writeBytes(family);   // Duplicate column family...
-        buf.writeBytes(qualifier);
-        buf.writeLong(Long.MAX_VALUE);   // Timestamp (we set it to the max value).
-        buf.writeByte(KeyValue.DELETE_COLUMN);  // Type of the KeyValue.
-        // No `value' part of the KeyValue to write.
-      }
-=======
       buf.writeByte(type);  // Type of the KeyValue.
       // No `value' part of the KeyValue to write.
->>>>>>> 2d0abace
     }
     return buf;
   }
