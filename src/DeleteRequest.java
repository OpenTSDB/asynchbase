/*
 * Copyright (C) 2010-2012  The Async HBase Authors.  All rights reserved.
 * This file is part of Async HBase.
 *
 * Redistribution and use in source and binary forms, with or without
 * modification, are permitted provided that the following conditions are met:
 *   - Redistributions of source code must retain the above copyright notice,
 *     this list of conditions and the following disclaimer.
 *   - Redistributions in binary form must reproduce the above copyright notice,
 *     this list of conditions and the following disclaimer in the documentation
 *     and/or other materials provided with the distribution.
 *   - Neither the name of the StumbleUpon nor the names of its contributors
 *     may be used to endorse or promote products derived from this software
 *     without specific prior written permission.
 * THIS SOFTWARE IS PROVIDED BY THE COPYRIGHT HOLDERS AND CONTRIBUTORS "AS IS"
 * AND ANY EXPRESS OR IMPLIED WARRANTIES, INCLUDING, BUT NOT LIMITED TO, THE
 * IMPLIED WARRANTIES OF MERCHANTABILITY AND FITNESS FOR A PARTICULAR PURPOSE
 * ARE DISCLAIMED.  IN NO EVENT SHALL THE COPYRIGHT HOLDER OR CONTRIBUTORS BE
 * LIABLE FOR ANY DIRECT, INDIRECT, INCIDENTAL, SPECIAL, EXEMPLARY, OR
 * CONSEQUENTIAL DAMAGES (INCLUDING, BUT NOT LIMITED TO, PROCUREMENT OF
 * SUBSTITUTE GOODS OR SERVICES; LOSS OF USE, DATA, OR PROFITS; OR BUSINESS
 * INTERRUPTION) HOWEVER CAUSED AND ON ANY THEORY OF LIABILITY, WHETHER IN
 * CONTRACT, STRICT LIABILITY, OR TORT (INCLUDING NEGLIGENCE OR OTHERWISE)
 * ARISING IN ANY WAY OUT OF THE USE OF THIS SOFTWARE, EVEN IF ADVISED OF THE
 * POSSIBILITY OF SUCH DAMAGE.
 */
package org.hbase.async;

import org.jboss.netty.buffer.ChannelBuffer;

import org.hbase.async.generated.ClientPB.MutateRequest;
import org.hbase.async.generated.ClientPB.MutateResponse;
import org.hbase.async.generated.ClientPB.MutationProto;

/**
 * Deletes some data into HBase.
 *
 * <h1>A note on passing {@code byte} arrays in argument</h1>
 * None of the method that receive a {@code byte[]} in argument will copy it.
 * For more info, please refer to the documentation of {@link HBaseRpc}.
 * <h1>A note on passing {@code String}s in argument</h1>
 * All strings are assumed to use the platform's default charset.
 * <h1>A note on passing {@code timestamp}s in argument</h1>
 * Irrespective of the order in which you send RPCs, a {@code DeleteRequest}
 * that is created with a specific timestamp in argument will only delete
 * values in HBase that were previously stored with a timestamp less than
<<<<<<< HEAD
 * or equal to that of the {@code DeleteRequest}.
=======
 * or equal to that of the {@code DeleteRequest} unless
 * {@link #setDeleteAtTimestampOnly} is also called, in which case only the
 * value at the specified timestamp is deleted.
>>>>>>> d5436090
 */
public final class DeleteRequest extends BatchableRpc
  implements HBaseRpc.HasTable, HBaseRpc.HasKey,
             HBaseRpc.HasFamily, HBaseRpc.HasQualifiers, HBaseRpc.IsEdit {

  private static final byte[] DELETE = new byte[] {
    'd', 'e', 'l', 'e', 't', 'e'
  };

  /** Code type used for serialized `Delete' objects.  */
  static final byte CODE = 31;

  /** Special value for {@link #qualifiers} when deleting a whole family.  */
  private static final byte[][] DELETE_FAMILY_MARKER =
    new byte[][] { HBaseClient.EMPTY_ARRAY };

  /** Special value for {@link #family} when deleting a whole row.  */
  static final byte[] WHOLE_ROW = new byte[0];

  private final byte[][] qualifiers;
<<<<<<< HEAD
=======

  /** Whether to delete the value only at the specified timestamp. */
  private boolean at_timestamp_only = false;
>>>>>>> d5436090

  /**
   * Constructor to delete an entire row.
   * <strong>These byte arrays will NOT be copied.</strong>
   * @param table The table to edit.
   * @param key The key of the row to edit in that table.
   * @throws IllegalArgumentException if any argument is malformed.
   */
  public DeleteRequest(final byte[] table, final byte[] key) {
    this(table, key, null, null, KeyValue.TIMESTAMP_NOW, RowLock.NO_LOCK);
  }

  /**
   * Constructor to delete an entire row before a specific timestamp.
   * <strong>These byte arrays will NOT be copied.</strong>
   * @param table The table to edit.
   * @param key The key of the row to edit in that table.
   * @param timestamp The timestamp to set on this edit.
   * @throws IllegalArgumentException if any argument is malformed.
   * @since 1.2
   */
  public DeleteRequest(final byte[] table, final byte[] key,
                       final long timestamp) {
    this(table, key, null, null, timestamp, RowLock.NO_LOCK);
  }

  /**
   * Constructor to delete a specific family.
   * <strong>These byte arrays will NOT be copied.</strong>
   * @param table The table to edit.
   * @param key The key of the row to edit in that table.
   * @param family The column family to edit in that table.
   * @throws IllegalArgumentException if any argument is malformed.
   * @since 1.1
   */
  public DeleteRequest(final byte[] table,
                       final byte[] key,
                       final byte[] family) {
    this(table, key, family, null, KeyValue.TIMESTAMP_NOW, RowLock.NO_LOCK);
  }

  /**
   * Constructor to delete a specific family before a specific timestamp.
   * <strong>These byte arrays will NOT be copied.</strong>
   * @param table The table to edit.
   * @param key The key of the row to edit in that table.
   * @param family The column family to edit in that table.
   * @param timestamp The timestamp to set on this edit.
   * @throws IllegalArgumentException if any argument is malformed.
   * @since 1.2
   */
  public DeleteRequest(final byte[] table,
                       final byte[] key,
                       final byte[] family,
                       final long timestamp) {
    this(table, key, family, null, timestamp, RowLock.NO_LOCK);
  }

  /**
   * Constructor to delete a specific cell.
   * <strong>These byte arrays will NOT be copied.</strong>
   * @param table The table to edit.
   * @param key The key of the row to edit in that table.
   * @param family The column family to edit in that table.
   * @param qualifier The column qualifier to delete in that family.
   * Can be {@code null} since version 1.1.
   * @throws IllegalArgumentException if any argument is malformed.
   */
  public DeleteRequest(final byte[] table,
                       final byte[] key,
                       final byte[] family,
                       final byte[] qualifier) {
      this(table, key, family,
           qualifier == null ? null : new byte[][] { qualifier },
           KeyValue.TIMESTAMP_NOW, RowLock.NO_LOCK);
  }

  /**
   * Constructor to delete a specific cell before a specific timestamp.
   * <strong>These byte arrays will NOT be copied.</strong>
   * @param table The table to edit.
   * @param key The key of the row to edit in that table.
   * @param family The column family to edit in that table.
   * @param qualifier The column qualifier to delete in that family.
   * Can be {@code null}, to delete the whole family.
   * @param timestamp The timestamp to set on this edit.
   * @throws IllegalArgumentException if any argument is malformed.
   * @since 1.2
   */
  public DeleteRequest(final byte[] table,
                       final byte[] key,
                       final byte[] family,
                       final byte[] qualifier,
                       final long timestamp) {
      this(table, key, family,
           qualifier == null ? null : new byte[][] { qualifier },
           timestamp, RowLock.NO_LOCK);
  }

  /**
   * Constructor to delete a specific number of cells in a row.
   * <strong>These byte arrays will NOT be copied.</strong>
   * @param table The table to edit.
   * @param key The key of the row to edit in that table.
   * @param family The column family to edit in that table.
   * @param qualifiers The column qualifiers to delete in that family.
   * @throws IllegalArgumentException if any argument is malformed.
   * @since 1.1
   */
  public DeleteRequest(final byte[] table,
                       final byte[] key,
                       final byte[] family,
                       final byte[][] qualifiers) {
    this(table, key, family, qualifiers,
         KeyValue.TIMESTAMP_NOW, RowLock.NO_LOCK);
  }

  /**
   * Constructor to delete a specific number of cells in a row.
   * <strong>These byte arrays will NOT be copied.</strong>
   * @param table The table to edit.
   * @param key The key of the row to edit in that table.
   * @param family The column family to edit in that table.
   * @param qualifiers The column qualifiers to delete in that family.
   * @param timestamp The timestamp to set on this edit.
   * @throws IllegalArgumentException if any argument is malformed.
   * @since 1.2
   */
  public DeleteRequest(final byte[] table,
                       final byte[] key,
                       final byte[] family,
                       final byte[][] qualifiers,
                       final long timestamp) {
    this(table, key, family, qualifiers, timestamp, RowLock.NO_LOCK);
  }

  /**
   * Constructor to delete a specific cell with an explicit row lock.
<<<<<<< HEAD
=======
   * <strong>These byte arrays will NOT be copied.</strong>
   * @param table The table to edit.
   * @param key The key of the row to edit in that table.
   * @param family The column family to edit in that table.
   * @param qualifier The column qualifier to delete in that family.
   * @param lock An explicit row lock to use with this request.
   * @throws IllegalArgumentException if any argument is malformed.
   */
  public DeleteRequest(final byte[] table,
                       final byte[] key,
                       final byte[] family,
                       final byte[] qualifier,
                       final RowLock lock) {
    this(table, key, family,
         qualifier == null ? null : new byte[][] { qualifier },
         KeyValue.TIMESTAMP_NOW, lock.id());
  }

  /**
   * Constructor to delete a specific cell with an explicit row lock.
>>>>>>> d5436090
   * <strong>These byte arrays will NOT be copied.</strong>
   * @param table The table to edit.
   * @param key The key of the row to edit in that table.
   * @param family The column family to edit in that table.
   * @param qualifier The column qualifier to delete in that family.
   * @param timestamp The timestamp to set on this edit.
   * @param lock An explicit row lock to use with this request.
   * @throws IllegalArgumentException if any argument is malformed.
   * @since 1.2
   */
  public DeleteRequest(final byte[] table,
                       final byte[] key,
                       final byte[] family,
                       final byte[] qualifier,
                       final long timestamp,
                       final RowLock lock) {
    this(table, key, family,
         qualifier == null ? null : new byte[][] { qualifier },
<<<<<<< HEAD
         KeyValue.TIMESTAMP_NOW, lock.id());
  }

  /**
   * Constructor to delete a specific cell with an explicit row lock.
   * <strong>These byte arrays will NOT be copied.</strong>
   * @param table The table to edit.
   * @param key The key of the row to edit in that table.
   * @param family The column family to edit in that table.
   * @param qualifier The column qualifier to delete in that family.
   * @param timestamp The timestamp to set on this edit.
   * @param lock An explicit row lock to use with this request.
   * @throws IllegalArgumentException if any argument is malformed.
   * @since 1.2
   */
  public DeleteRequest(final byte[] table,
                       final byte[] key,
                       final byte[] family,
                       final byte[] qualifier,
                       final long timestamp,
                       final RowLock lock) {
    this(table, key, family,
         qualifier == null ? null : new byte[][] { qualifier },
=======
>>>>>>> d5436090
         timestamp, lock.id());
  }

  /**
   * Constructor to delete a specific number of cells in a row.
   * <strong>These byte arrays will NOT be copied.</strong>
   * @param table The table to edit.
   * @param key The key of the row to edit in that table.
   * @param family The column family to edit in that table.
   * @param qualifiers The column qualifiers to delete in that family.
   * Can be {@code null}.
   * @param lock An explicit row lock to use with this request.
   * @throws IllegalArgumentException if any argument is malformed.
   * @since 1.1
   */
  public DeleteRequest(final byte[] table,
                       final byte[] key,
                       final byte[] family,
                       final byte[][] qualifiers,
                       final RowLock lock) {
    this(table, key, family, qualifiers, KeyValue.TIMESTAMP_NOW, lock.id());
  }

  /**
   * Constructor to delete a specific number of cells in a row with a row lock.
   * <strong>These byte arrays will NOT be copied.</strong>
   * @param table The table to edit.
   * @param key The key of the row to edit in that table.
   * @param family The column family to edit in that table.
   * @param qualifiers The column qualifiers to delete in that family.
   * Can be {@code null}.
   * @param timestamp The timestamp to set on this edit.
   * @param lock An explicit row lock to use with this request.
   * @throws IllegalArgumentException if any argument is malformed.
   * @since 1.2
   */
  public DeleteRequest(final byte[] table,
                       final byte[] key,
                       final byte[] family,
                       final byte[][] qualifiers,
                       final long timestamp,
                       final RowLock lock) {
    this(table, key, family, qualifiers, timestamp, lock.id());
  }

  /**
   * Constructor to delete an entire row.
   * @param table The table to edit.
   * @param key The key of the row to edit in that table.
   * @throws IllegalArgumentException if any argument is malformed.
   */
  public DeleteRequest(final String table, final String key) {
    this(table.getBytes(), key.getBytes(), null, null,
         KeyValue.TIMESTAMP_NOW, RowLock.NO_LOCK);
  }

  /**
   * Constructor to delete a specific family.
   * @param table The table to edit.
   * @param key The key of the row to edit in that table.
   * @param family The column family to edit in that table.
   * @throws IllegalArgumentException if any argument is malformed.
   * @since 1.1
   */
  public DeleteRequest(final String table,
                       final String key,
                       final String family) {
    this(table.getBytes(), key.getBytes(), family.getBytes(), null,
         KeyValue.TIMESTAMP_NOW, RowLock.NO_LOCK);
  }

  /**
   * Constructor to delete a specific cell.
   * @param table The table to edit.
   * @param key The key of the row to edit in that table.
   * @param family The column family to edit in that table.
   * @param qualifier The column qualifier to delete in that family.
   * Can be {@code null} since version 1.1.
   * @throws IllegalArgumentException if any argument is malformed.
   */
  public DeleteRequest(final String table,
                       final String key,
                       final String family,
                       final String qualifier) {
    this(table.getBytes(), key.getBytes(), family.getBytes(),
         qualifier == null ? null : new byte[][] { qualifier.getBytes() },
         KeyValue.TIMESTAMP_NOW, RowLock.NO_LOCK);
  }

  /**
   * Constructor to delete a specific cell with an explicit row lock.
   * @param table The table to edit.
   * @param key The key of the row to edit in that table.
   * @param family The column family to edit in that table.
   * @param qualifier The column qualifier to delete in that family.
   * Can be {@code null} since version 1.1.
   * @param lock An explicit row lock to use with this request.
   * @throws IllegalArgumentException if any argument is malformed.
   */
  public DeleteRequest(final String table,
                       final String key,
                       final String family,
                       final String qualifier,
                       final RowLock lock) {
    this(table.getBytes(), key.getBytes(), family.getBytes(),
         qualifier == null ? null : new byte[][] { qualifier.getBytes() },
         KeyValue.TIMESTAMP_NOW, lock.id());
  }

  /**
   * Constructor to delete a specific cell.
   * @param table The table to edit.
   * @param kv The specific {@link KeyValue} to delete.  Note that if this
   * {@link KeyValue} specifies a timestamp, then this specific timestamp only
   * will be deleted.
   * @since 1.2
   */
  public DeleteRequest(final byte[] table, final KeyValue kv) {
    this(table, kv.key(), kv.family(), new byte[][] { kv.qualifier() },
         kv.timestamp(), RowLock.NO_LOCK);
  }

  /**
   * Constructor to delete a specific cell with an explicit row lock.
   * @param table The table to edit.
   * @param kv The specific {@link KeyValue} to delete.  Note that if this
   * {@link KeyValue} specifies a timestamp, then this specific timestamp only
   * will be deleted.
   * @param lock An explicit row lock to use with this request.
   * @since 1.2
   */
  public DeleteRequest(final byte[] table,
                       final KeyValue kv,
                       final RowLock lock) {
    this(table, kv.key(), kv.family(), new byte[][] { kv.qualifier() },
         kv.timestamp(), lock.id());
  }

  /** Private constructor.  */
  private DeleteRequest(final byte[] table,
                        final byte[] key,
                        final byte[] family,
                        final byte[][] qualifiers,
                        final long timestamp,
                        final long lockid) {
<<<<<<< HEAD
    super(DELETE, table, key, family == null ? WHOLE_ROW : family, timestamp, lockid);
=======
    super(table, key, family == null ? WHOLE_ROW : family, timestamp, lockid);
>>>>>>> d5436090
    if (family != null) {
      KeyValue.checkFamily(family);
    }

    if (qualifiers != null) {
      if (family == null) {
        throw new IllegalArgumentException("You can't delete specific qualifiers"
          + " without specifying which family they belong to."
          + "  table=" + Bytes.pretty(table)
          + ", key=" + Bytes.pretty(key));
      }
      for (final byte[] qualifier : qualifiers) {
        KeyValue.checkQualifier(qualifier);
      }
      this.qualifiers = qualifiers;
    } else {
      // No specific qualifier to delete: delete the entire family.  Not that
      // if `family == null', we'll delete the whole row anyway.
      this.qualifiers = DELETE_FAMILY_MARKER;
    }
<<<<<<< HEAD
=======
  }

  /**
   * Deletes only the cell value with the timestamp specified in the
   * constructor.
   * <p>
   * Only applicable when qualifier(s) is also specified.
   * @since 1.5
   */
  public void setDeleteAtTimestampOnly(final boolean at_timestamp_only) {
    this.at_timestamp_only = at_timestamp_only;
  }

  /**
   * Returns whether to only delete the cell value at the timestamp.
   * @since 1.5
   */
  public boolean deleteAtTimestampOnly() {
    return at_timestamp_only;
  }

  @Override
  byte[] method(final byte server_version) {
    return (server_version >= RegionClient.SERVER_VERSION_095_OR_ABOVE
            ? MUTATE
            : DELETE);
>>>>>>> d5436090
  }

  @Override
  public byte[] table() {
    return table;
  }

  @Override
  public byte[] key() {
    return key;
  }

  @Override
  public byte[][] qualifiers() {
    return qualifiers;
  }

  public String toString() {
    return super.toStringWithQualifiers("DeleteRequest", family, qualifiers);
  }

  // ---------------------- //
  // Package private stuff. //
  // ---------------------- //

  @Override
  byte version(final byte unused_server_version) {
    // Versions are:
    //   1: Before 0.92.0.  This method only gets called for 0.92 and above.
    //   2: HBASE-3921 in 0.92.0 added "attributes" at the end.
    //   3: HBASE-3961 in 0.92.0 allowed skipping the WAL.
    return 3;  // 3 because we allow skipping the WAL.
  }

  @Override
  byte code() {
    return CODE;
  }

  @Override
  int numKeyValues() {
    return qualifiers.length;
  }

  @Override
  void serializePayload(final ChannelBuffer buf) {
    if (family == null) {
      return;  // No payload when deleting whole rows.
    }
    // Are we deleting a whole family at once or just a bunch of columns?
    final byte type = (qualifiers == DELETE_FAMILY_MARKER
<<<<<<< HEAD
                       ? KeyValue.DELETE_FAMILY : KeyValue.DELETE_COLUMN);
    // Write the KeyValues
    for (final byte[] qualifier : qualifiers) {
      KeyValue.serialize(buf, type, Long.MAX_VALUE,
=======
                       ? KeyValue.DELETE_FAMILY
                       : (at_timestamp_only
                          ? KeyValue.DELETE
                          : KeyValue.DELETE_COLUMN));

    // Write the KeyValues
    for (final byte[] qualifier : qualifiers) {
      KeyValue.serialize(buf, type, timestamp,
>>>>>>> d5436090
                         key, family, qualifier, null);
    }
  }

  /**
   * Predicts a lower bound on the serialized size of this RPC.
   * This is to avoid using a dynamic buffer, to avoid re-sizing the buffer.
   * Since we use a static buffer, if the prediction is wrong and turns out
   * to be less than what we need, there will be an exception which will
   * prevent the RPC from being serialized.  That'd be a severe bug.
   */
  private int predictSerializedSize() {
    int size = 0;
    size += 4;  // int:  Number of parameters.
    size += 1;  // byte: Type of the 1st parameter.
    size += 3;  // vint: region name length (3 bytes => max length = 32768).
    size += region.name().length;  // The region name.

    size += 1;  // byte: Type of the 2nd parameter.
    size += 1;  // byte: Type again (see HBASE-2877).
    size += 1;  // byte: Version of Delete.
    size += 3;  // vint: row key length (3 bytes => max length = 32768).
    size += key.length;  // The row key.
    size += 8;  // long: Timestamp.
    size += 8;  // long: Lock ID.
    size += 4;  // int:  Number of families.
    size += 1;  // vint: Family length (guaranteed on 1 byte).
    if (family == null) {
      return size;
    }
    size += family.length;  // The column family.
    size += 4;  // int:  Number of KeyValues for this family.
    return size + payloadSize();
  }

  /** Returns the serialized size of all the {@link KeyValue}s in this RPC.  */
  @Override
  int payloadSize() {
    if (family == WHOLE_ROW) {
      return 0;  // No payload when deleting whole rows.
    }
    int size = 0;
    size += 4;  // int:  Total length of the whole KeyValue.
    size += 4;  // int:  Total length of the key part of the KeyValue.
    size += 4;  // int:  Length of the value part of the KeyValue.
    size += 2;  // short:Length of the key.
    size += key.length;  // The row key (again!).
    size += 1;  // byte: Family length (again!).
    size += family.length;  // The column family (again!).
    size += 8;  // long: The timestamp (again!).
    size += 1;  // byte: The type of KeyValue.
    if (qualifiers != null) {
      size *= qualifiers.length;
      for (final byte[] qualifier : qualifiers) {
        size += qualifier.length;  // The column qualifier.
      }
    }
    return size;
  }

  @Override
  MutationProto toMutationProto() {
    final MutationProto.Builder del = MutationProto.newBuilder()
      .setRow(Bytes.wrap(key))
      .setMutateType(MutationProto.MutationType.DELETE);

    if (family != WHOLE_ROW) {
      final MutationProto.ColumnValue.Builder columns = // All columns ...
        MutationProto.ColumnValue.newBuilder()
        .setFamily(Bytes.wrap(family));                 // ... for this family.

      final MutationProto.DeleteType type =
        (qualifiers == DELETE_FAMILY_MARKER
         ? MutationProto.DeleteType.DELETE_FAMILY
         : (at_timestamp_only
            ? MutationProto.DeleteType.DELETE_ONE_VERSION
            : MutationProto.DeleteType.DELETE_MULTIPLE_VERSIONS));

      // Now add all the qualifiers to delete.
      for (int i = 0; i < qualifiers.length; i++) {
        final MutationProto.ColumnValue.QualifierValue column =
          MutationProto.ColumnValue.QualifierValue.newBuilder()
          .setQualifier(Bytes.wrap(qualifiers[i]))
          .setTimestamp(timestamp)
          .setDeleteType(type)
          .build();
        columns.addQualifierValue(column);
      }
      del.addColumnValue(columns);
    }

    if (!durable) {
      del.setDurability(MutationProto.Durability.SKIP_WAL);
    }
    return del.build();
  }

  /** Serializes this request.  */
  ChannelBuffer serialize(final byte server_version) {
<<<<<<< HEAD
=======
    if (server_version < RegionClient.SERVER_VERSION_095_OR_ABOVE) {
      return serializeOld(server_version);
    }

    final MutateRequest req = MutateRequest.newBuilder()
      .setRegion(region.toProtobuf())
      .setMutation(toMutationProto())
      .build();
    return toChannelBuffer(MUTATE, req);
  }

  /** Serializes this request for HBase 0.94 and before.  */
  private ChannelBuffer serializeOld(final byte server_version) {
>>>>>>> d5436090
    final ChannelBuffer buf = newBuffer(server_version,
                                        predictSerializedSize());
    buf.writeInt(2);  // Number of parameters.

    // 1st param: byte array containing region name
    writeHBaseByteArray(buf, region.name());

    // 2nd param: Delete object.
    buf.writeByte(CODE); // Code for a `Delete' parameter.
    buf.writeByte(CODE); // Code again (see HBASE-2877).
    buf.writeByte(1);    // Delete#DELETE_VERSION.  Stick to v1 here for now.
    writeByteArray(buf, key);
    buf.writeLong(timestamp);  // Maximum timestamp.
    buf.writeLong(lockid);  // Lock ID.

    // Families.
    if (family == WHOLE_ROW) {
      buf.writeInt(0);  // Number of families that follow.
      return buf;
    }
    buf.writeInt(1);    // Number of families that follow.

    // Each family is then written like so:
    writeByteArray(buf, family);  // Column family name.
    buf.writeInt(qualifiers.length);  // How many KeyValues for this family?
    serializePayload(buf);
    return buf;
  }

  @Override
  Object deserialize(final ChannelBuffer buf, int cell_size) {
    HBaseRpc.ensureNoCell(cell_size);
    final MutateResponse resp = readProtobuf(buf, MutateResponse.PARSER);
    return null;
  }

}<|MERGE_RESOLUTION|>--- conflicted
+++ resolved
@@ -44,13 +44,9 @@
  * Irrespective of the order in which you send RPCs, a {@code DeleteRequest}
  * that is created with a specific timestamp in argument will only delete
  * values in HBase that were previously stored with a timestamp less than
-<<<<<<< HEAD
- * or equal to that of the {@code DeleteRequest}.
-=======
  * or equal to that of the {@code DeleteRequest} unless
  * {@link #setDeleteAtTimestampOnly} is also called, in which case only the
  * value at the specified timestamp is deleted.
->>>>>>> d5436090
  */
 public final class DeleteRequest extends BatchableRpc
   implements HBaseRpc.HasTable, HBaseRpc.HasKey,
@@ -71,12 +67,9 @@
   static final byte[] WHOLE_ROW = new byte[0];
 
   private final byte[][] qualifiers;
-<<<<<<< HEAD
-=======
 
   /** Whether to delete the value only at the specified timestamp. */
   private boolean at_timestamp_only = false;
->>>>>>> d5436090
 
   /**
    * Constructor to delete an entire row.
@@ -215,8 +208,6 @@
 
   /**
    * Constructor to delete a specific cell with an explicit row lock.
-<<<<<<< HEAD
-=======
    * <strong>These byte arrays will NOT be copied.</strong>
    * @param table The table to edit.
    * @param key The key of the row to edit in that table.
@@ -237,7 +228,6 @@
 
   /**
    * Constructor to delete a specific cell with an explicit row lock.
->>>>>>> d5436090
    * <strong>These byte arrays will NOT be copied.</strong>
    * @param table The table to edit.
    * @param key The key of the row to edit in that table.
@@ -256,32 +246,6 @@
                        final RowLock lock) {
     this(table, key, family,
          qualifier == null ? null : new byte[][] { qualifier },
-<<<<<<< HEAD
-         KeyValue.TIMESTAMP_NOW, lock.id());
-  }
-
-  /**
-   * Constructor to delete a specific cell with an explicit row lock.
-   * <strong>These byte arrays will NOT be copied.</strong>
-   * @param table The table to edit.
-   * @param key The key of the row to edit in that table.
-   * @param family The column family to edit in that table.
-   * @param qualifier The column qualifier to delete in that family.
-   * @param timestamp The timestamp to set on this edit.
-   * @param lock An explicit row lock to use with this request.
-   * @throws IllegalArgumentException if any argument is malformed.
-   * @since 1.2
-   */
-  public DeleteRequest(final byte[] table,
-                       final byte[] key,
-                       final byte[] family,
-                       final byte[] qualifier,
-                       final long timestamp,
-                       final RowLock lock) {
-    this(table, key, family,
-         qualifier == null ? null : new byte[][] { qualifier },
-=======
->>>>>>> d5436090
          timestamp, lock.id());
   }
 
@@ -427,11 +391,7 @@
                         final byte[][] qualifiers,
                         final long timestamp,
                         final long lockid) {
-<<<<<<< HEAD
-    super(DELETE, table, key, family == null ? WHOLE_ROW : family, timestamp, lockid);
-=======
     super(table, key, family == null ? WHOLE_ROW : family, timestamp, lockid);
->>>>>>> d5436090
     if (family != null) {
       KeyValue.checkFamily(family);
     }
@@ -452,8 +412,6 @@
       // if `family == null', we'll delete the whole row anyway.
       this.qualifiers = DELETE_FAMILY_MARKER;
     }
-<<<<<<< HEAD
-=======
   }
 
   /**
@@ -480,7 +438,6 @@
     return (server_version >= RegionClient.SERVER_VERSION_095_OR_ABOVE
             ? MUTATE
             : DELETE);
->>>>>>> d5436090
   }
 
   @Override
@@ -532,12 +489,6 @@
     }
     // Are we deleting a whole family at once or just a bunch of columns?
     final byte type = (qualifiers == DELETE_FAMILY_MARKER
-<<<<<<< HEAD
-                       ? KeyValue.DELETE_FAMILY : KeyValue.DELETE_COLUMN);
-    // Write the KeyValues
-    for (final byte[] qualifier : qualifiers) {
-      KeyValue.serialize(buf, type, Long.MAX_VALUE,
-=======
                        ? KeyValue.DELETE_FAMILY
                        : (at_timestamp_only
                           ? KeyValue.DELETE
@@ -546,7 +497,6 @@
     // Write the KeyValues
     for (final byte[] qualifier : qualifiers) {
       KeyValue.serialize(buf, type, timestamp,
->>>>>>> d5436090
                          key, family, qualifier, null);
     }
   }
@@ -598,11 +548,9 @@
     size += family.length;  // The column family (again!).
     size += 8;  // long: The timestamp (again!).
     size += 1;  // byte: The type of KeyValue.
-    if (qualifiers != null) {
-      size *= qualifiers.length;
-      for (final byte[] qualifier : qualifiers) {
-        size += qualifier.length;  // The column qualifier.
-      }
+    size *= qualifiers.length;
+    for (final byte[] qualifier : qualifiers) {
+      size += qualifier.length;  // The column qualifier.
     }
     return size;
   }
@@ -646,8 +594,6 @@
 
   /** Serializes this request.  */
   ChannelBuffer serialize(final byte server_version) {
-<<<<<<< HEAD
-=======
     if (server_version < RegionClient.SERVER_VERSION_095_OR_ABOVE) {
       return serializeOld(server_version);
     }
@@ -661,7 +607,6 @@
 
   /** Serializes this request for HBase 0.94 and before.  */
   private ChannelBuffer serializeOld(final byte server_version) {
->>>>>>> d5436090
     final ChannelBuffer buf = newBuffer(server_version,
                                         predictSerializedSize());
     buf.writeInt(2);  // Number of parameters.
