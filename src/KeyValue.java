/*
 * Copyright (c) 2010  StumbleUpon, Inc.  All rights reserved.
 * This file is part of Async HBase.
 *
 * Redistribution and use in source and binary forms, with or without
 * modification, are permitted provided that the following conditions are met:
 *   - Redistributions of source code must retain the above copyright notice,
 *     this list of conditions and the following disclaimer.
 *   - Redistributions in binary form must reproduce the above copyright notice,
 *     this list of conditions and the following disclaimer in the documentation
 *     and/or other materials provided with the distribution.
 *   - Neither the name of the StumbleUpon nor the names of its contributors
 *     may be used to endorse or promote products derived from this software
 *     without specific prior written permission.
 * THIS SOFTWARE IS PROVIDED BY THE COPYRIGHT HOLDERS AND CONTRIBUTORS "AS IS"
 * AND ANY EXPRESS OR IMPLIED WARRANTIES, INCLUDING, BUT NOT LIMITED TO, THE
 * IMPLIED WARRANTIES OF MERCHANTABILITY AND FITNESS FOR A PARTICULAR PURPOSE
 * ARE DISCLAIMED.  IN NO EVENT SHALL THE COPYRIGHT HOLDER OR CONTRIBUTORS BE
 * LIABLE FOR ANY DIRECT, INDIRECT, INCIDENTAL, SPECIAL, EXEMPLARY, OR
 * CONSEQUENTIAL DAMAGES (INCLUDING, BUT NOT LIMITED TO, PROCUREMENT OF
 * SUBSTITUTE GOODS OR SERVICES; LOSS OF USE, DATA, OR PROFITS; OR BUSINESS
 * INTERRUPTION) HOWEVER CAUSED AND ON ANY THEORY OF LIABILITY, WHETHER IN
 * CONTRACT, STRICT LIABILITY, OR TORT (INCLUDING NEGLIGENCE OR OTHERWISE)
 * ARISING IN ANY WAY OUT OF THE USE OF THIS SOFTWARE, EVEN IF ADVISED OF THE
 * POSSIBILITY OF SUCH DAMAGE.
 */
package org.hbase.async;

import java.util.Arrays;

import org.jboss.netty.buffer.ChannelBuffer;

import org.slf4j.Logger;
import org.slf4j.LoggerFactory;

/**
 * A "cell" in an HBase table.
 * <p>
 * This represents one unit of HBase data, one "record".
 *
 * <h1>A note {@code byte} arrays</h1>
 * This class will never copy any {@code byte[]} that's given to it, neither
 * will it create a copy before returning one to you.
 * <strong>Changing a byte array get from or pass to this class will have
 * <em>unpredictable</em> consequences</strong>.  In particular, multiple
 * {@link KeyValue} instances may share the same byte arrays, so changing
 * one instance may also unexpectedly affect others.
 */
public final class KeyValue implements Comparable<KeyValue> {
  /*
   * We don't support versions for simplicity, but this can be added.
   */

  //private static final Logger LOG = LoggerFactory.getLogger(KeyValue.class);

  private final byte[] key;     // Max length: Short.MAX_VALUE = 32768
  private final byte[] family;  // Max length: Byte.MAX_VALUE  =   128
  private final byte[] qualifier;
  private final byte[] value;
  private final long timestamp; // TODO(tsuna): Do I care about those?
  //private final byte type;      //              Will I need them?  Not sure.

  // Note: type can be one of:
  //   -  4  0b00000100  Put
<<<<<<< HEAD
  //   -  8  0b00001000  Delete
  static final byte DELETE = 8;
  static final byte DELETE_COLUMN = 12;
  static final byte DELETE_FAMILY = 14;
  //   - 12  0b00001100  DeleteColumn  (??)
=======
  //   -  8  0b00001000  Delete        (delete only the last version of a cell)
  //   - 12  0b00001100  DeleteColumn  (delete all previous versions of a cell)
  static final byte DELETE_COLUMN = 12;
>>>>>>> 2d0abace
  //   - 14  0b01110010  DeleteFamily  (delete all cells within a family)
  static final byte DELETE_FAMILY = 14;
  // (Not sure how those have been assigned...  Randomly maybe?)

  /**
   * Constructor.
   * @param key The row key.
   * @param family The column family.
   * @param qualifier The column qualifier.
   * @param value The value, the contents of the cell.
   */
  public KeyValue(final byte[] key,
                  final byte[] family, 
                  final byte[] qualifier,
                  final long timestamp,
                  // final byte type, 
                  final byte[] value 
                  ) {
    this.key = key;
    this.family = family;
    this.qualifier = qualifier;
    this.value = value;
    this.timestamp = timestamp;
    //this.type = type;
  }

  /** Returns the row key.  */
  public byte[] key() {
    return key;
  }

  /** Returns the column family.  */
  public byte[] family() {
    return family;
  }

  /** Returns the column qualifier.  */
  public byte[] qualifier() {
    return qualifier;
  }

  /** Returns the timestamp. */
  public long timestamp() {
    return timestamp;
  }

  //public byte type() {
  //  return type;
  //}

  /** Returns the value, the contents of the cell.  */
  public byte[] value() {
    return value;
  }

  @Override
  public int compareTo(final KeyValue other) {
    int d;
    if ((d = Bytes.memcmp(key, other.key)) != 0) {
      return d;
    } else if ((d = Bytes.memcmp(family, other.family)) != 0) {
      return d;
    } else if ((d = Bytes.memcmp(qualifier, other.qualifier)) != 0) {
      return d;
    //} else if ((d = Bytes.memcmp(value, other.value)) != 0) {
    //  return d;
    } else if ((d = Long.signum(timestamp - other.timestamp)) != 0) {
      return d;
    } else {
    //  d = type - other.type;
      d = Bytes.memcmp(value, other.value);
    }
    return d;
  }

  public boolean equals(final Object other) {
    if (other == null || !(other instanceof KeyValue)) {
      return false;
    }
    return compareTo((KeyValue) other) == 0;
  }

  public int hashCode() {
    return Arrays.hashCode(key)
      ^ Arrays.hashCode(family)
      ^ Arrays.hashCode(qualifier)
      ^ Arrays.hashCode(value)
      ^ (int) (timestamp ^ (timestamp >>> 32))
      //^ type
      ;
  }

  public String toString() {
    final StringBuilder buf = new StringBuilder(84  // Boilerplate + timestamp
      // the row key is likely to contain non-ascii characters, so
      // let's multiply its length by 2 to avoid re-allocations.
      + key.length * 2 + family.length + qualifier.length + value.length);
    buf.append("KeyValue(key=");
    Bytes.pretty(buf, key);
    buf.append(", family=");
    Bytes.pretty(buf, family);
    buf.append(", qualifier=");
    Bytes.pretty(buf, qualifier);
    buf.append(", value=");
    Bytes.pretty(buf, value);
    buf.append(", timestamp=").append(timestamp);
    //  .append(", type=").append(type);
    buf.append(')');
    return buf.toString();
  }

  /**
   * De-serializes {@link KeyValue} from a buffer.
   * @param buf The buffer to de-serialize from.
   * @param prev Another {@link KeyValue} previously de-serialized from the
   * same buffer.  Can be {@code null}.  The idea here is that KeyValues
   * often come in a sorted batch, and often share a number of byte arrays
   * (e.g.  they all have the same row key and/or same family...).  When
   * you specify another KeyValue, its byte arrays will be re-used in order
   * to avoid having too much duplicate data in memory.  This costs a little
   * bit of CPU time to compare the arrays but saves memory (which in turns
   * saves CPU time later).
   * @return a new instance (guaranteed non-{@code null}).
   * @throws IllegalArgumentException if the buffer seems to contain a
   * malformed {@link KeyValue}.
   */
  public static KeyValue fromBuffer(final ChannelBuffer buf,
                                    final KeyValue prev) {
    final int rowkey_length = buf.readInt();  // Total length of the row key.
    //LOG.debug("rowkey_length="+rowkey_length);
    HBaseRpc.checkNonEmptyArrayLength(buf, rowkey_length);
    final int value_length = buf.readInt();
    //LOG.debug("value_length="+value_length);
    HBaseRpc.checkArrayLength(buf, value_length);
    final short key_length = buf.readShort();
    //LOG.debug("key_length="+key_length);
    HBaseRpc.checkArrayLength(buf, value_length);
    final byte[] key = new byte[key_length];
    buf.readBytes(key);
    //LOG.debug("key="+Bytes.pretty(key));
    final byte family_length = buf.readByte();
    if (key_length + family_length + 2 + 1 + 8 + 1 > rowkey_length) {
      invalid("rowkey_length="
              + key_length + " doesn't match key_length + family_length ("
              + key_length + " + " + family_length + " +12) in " + buf + '='
              + Bytes.pretty(buf));
    }
    final byte[] family = new byte[family_length];
    buf.readBytes(family);
    final int qual_length = (rowkey_length - key_length - family_length
                             - 2 - 1 - 8 - 1);
    HBaseRpc.checkArrayLength(buf, qual_length);
    final byte[] qualifier = (qual_length > 0 ? new byte[qual_length]
                              : HBaseClient.EMPTY_ARRAY);
    buf.readBytes(qualifier);
    final long timestamp = buf.readLong();
    final byte key_type = buf.readByte();
    final byte[] value = (value_length > 0 ? new byte[value_length]
                          : HBaseClient.EMPTY_ARRAY);
    buf.readBytes(value);
    if (2 + key_length + 1 + family_length + qual_length + 8 + 1
        != rowkey_length) {  // XXX TMP DEBUG
      invalid("2 + rl:" + key_length + " + 1 + fl:" + family_length + " + ql:"
              + qual_length + " + 8 + 1" + " != kl:" + rowkey_length);
    }
    if (prev == null) {
      return new KeyValue(key, family, qualifier, timestamp, /*key_type,*/
                          value);
    } else {
      return new KeyValue(Bytes.deDup(prev.key, key),
                          Bytes.deDup(prev.family, family),
                          Bytes.deDup(prev.qualifier, qualifier),
                          timestamp, /* key_type,*/ value);
    }
  }

  private static void invalid(final String errmsg) {
    throw new IllegalArgumentException(errmsg);
  }

  // ------------------------------------------------------------ //
  // Misc helper functions to validate some aspects of KeyValues. //
  // ------------------------------------------------------------ //

  // OK this isn't technically part of a KeyValue but since all the similar
  // functions are here, let's keep things together in one place.
  /**
   * Validates a table name.
   * @throws IllegalArgumentException if the table name is too big or
   * malformed.
   * @throws NullPointerException if the table name is {@code null}.
   */
  static void checkTable(final byte[] table) {
    if (table.length > Byte.MAX_VALUE) {
      throw new IllegalArgumentException("Table name too long: "
        + table.length + " bytes long " + Bytes.pretty(table));
    } else if (table.length == 0) {
      throw new IllegalArgumentException("empty table name");
    }
  }

  /**
   * Validates a row key.
   * @throws IllegalArgumentException if the key is too big.
   * @throws NullPointerException if the key is {@code null}.
   */
  static void checkKey(final byte[] key) {
    if (key.length > Short.MAX_VALUE) {
      throw new IllegalArgumentException("row key too long: "
        + key.length + " bytes long " + Bytes.pretty(key));
    }
  }

  /**
   * Validates a column family.
   * @throws IllegalArgumentException if the family name is too big.
   * @throws NullPointerException if the family is {@code null}.
   */
  static void checkFamily(final byte[] family) {
    if (family.length > Byte.MAX_VALUE) {
      throw new IllegalArgumentException("column family too long: "
        + family.length + " bytes long " + Bytes.pretty(family));
    }
  }

  /**
   * Validates a column qualifier.
   * @throws IllegalArgumentException if the qualifier name is too big.
   * @throws NullPointerException if the qualifier is {@code null}.
   */
  static void checkQualifier(final byte[] qualifier) {
    HBaseRpc.checkArrayLength(qualifier);
  }

  /**
   * Validates a value (the contents of an HBase cell).
   * @throws IllegalArgumentException if the value is too big.
   * @throws NullPointerException if the value is {@code null}.
   */
  static void checkValue(final byte[] value) {
    HBaseRpc.checkArrayLength(value);
  }

}<|MERGE_RESOLUTION|>--- conflicted
+++ resolved
@@ -62,17 +62,9 @@
 
   // Note: type can be one of:
   //   -  4  0b00000100  Put
-<<<<<<< HEAD
-  //   -  8  0b00001000  Delete
-  static final byte DELETE = 8;
-  static final byte DELETE_COLUMN = 12;
-  static final byte DELETE_FAMILY = 14;
-  //   - 12  0b00001100  DeleteColumn  (??)
-=======
   //   -  8  0b00001000  Delete        (delete only the last version of a cell)
   //   - 12  0b00001100  DeleteColumn  (delete all previous versions of a cell)
   static final byte DELETE_COLUMN = 12;
->>>>>>> 2d0abace
   //   - 14  0b01110010  DeleteFamily  (delete all cells within a family)
   static final byte DELETE_FAMILY = 14;
   // (Not sure how those have been assigned...  Randomly maybe?)
@@ -85,11 +77,11 @@
    * @param value The value, the contents of the cell.
    */
   public KeyValue(final byte[] key,
-                  final byte[] family, 
+                  final byte[] family,
                   final byte[] qualifier,
                   final long timestamp,
-                  // final byte type, 
-                  final byte[] value 
+                  // final byte type,
+                  final byte[] value
                   ) {
     this.key = key;
     this.family = family;
