/*
 * Copyright (c) 2010  StumbleUpon, Inc.  All rights reserved.
 * This file is part of Async HBase.
 *
 * Redistribution and use in source and binary forms, with or without
 * modification, are permitted provided that the following conditions are met:
 *   - Redistributions of source code must retain the above copyright notice,
 *     this list of conditions and the following disclaimer.
 *   - Redistributions in binary form must reproduce the above copyright notice,
 *     this list of conditions and the following disclaimer in the documentation
 *     and/or other materials provided with the distribution.
 *   - Neither the name of the StumbleUpon nor the names of its contributors
 *     may be used to endorse or promote products derived from this software
 *     without specific prior written permission.
 * THIS SOFTWARE IS PROVIDED BY THE COPYRIGHT HOLDERS AND CONTRIBUTORS "AS IS"
 * AND ANY EXPRESS OR IMPLIED WARRANTIES, INCLUDING, BUT NOT LIMITED TO, THE
 * IMPLIED WARRANTIES OF MERCHANTABILITY AND FITNESS FOR A PARTICULAR PURPOSE
 * ARE DISCLAIMED.  IN NO EVENT SHALL THE COPYRIGHT HOLDER OR CONTRIBUTORS BE
 * LIABLE FOR ANY DIRECT, INDIRECT, INCIDENTAL, SPECIAL, EXEMPLARY, OR
 * CONSEQUENTIAL DAMAGES (INCLUDING, BUT NOT LIMITED TO, PROCUREMENT OF
 * SUBSTITUTE GOODS OR SERVICES; LOSS OF USE, DATA, OR PROFITS; OR BUSINESS
 * INTERRUPTION) HOWEVER CAUSED AND ON ANY THEORY OF LIABILITY, WHETHER IN
 * CONTRACT, STRICT LIABILITY, OR TORT (INCLUDING NEGLIGENCE OR OTHERWISE)
 * ARISING IN ANY WAY OUT OF THE USE OF THIS SOFTWARE, EVEN IF ADVISED OF THE
 * POSSIBILITY OF SUCH DAMAGE.
 */
package org.hbase.async;

import java.net.SocketAddress;
import java.util.ArrayList;
import java.util.Collection;
import java.util.HashMap;
import java.util.NoSuchElementException;
import java.util.concurrent.ConcurrentHashMap;
import java.util.concurrent.RejectedExecutionException;
import java.util.concurrent.Semaphore;
import java.util.concurrent.atomic.AtomicInteger;
import static java.util.concurrent.TimeUnit.MILLISECONDS;

import org.jboss.netty.buffer.ChannelBuffer;
import org.jboss.netty.buffer.ChannelBuffers;
import org.jboss.netty.channel.Channel;
import org.jboss.netty.channel.ChannelDownstreamHandler;
import org.jboss.netty.channel.ChannelEvent;
import org.jboss.netty.channel.ChannelFuture;
import org.jboss.netty.channel.ChannelFutureListener;
import org.jboss.netty.channel.ChannelHandlerContext;
import org.jboss.netty.channel.ChannelStateEvent;
import org.jboss.netty.channel.Channels;
import org.jboss.netty.channel.DownstreamMessageEvent;
import org.jboss.netty.channel.ExceptionEvent;
import org.jboss.netty.channel.MessageEvent;
import org.jboss.netty.handler.codec.replay.ReplayingDecoder;
import org.jboss.netty.handler.codec.replay.VoidEnum;
import org.jboss.netty.util.Timeout;
import org.jboss.netty.util.TimerTask;
import static org.jboss.netty.channel.ChannelHandler.Sharable;

import org.slf4j.Logger;
import org.slf4j.LoggerFactory;

import com.stumbleupon.async.Callback;
import com.stumbleupon.async.Deferred;

/**
 * Stateful handler that manages a connection to a specific RegionServer.
 * <p>
 * This handler manages the RPC IDs, the serialization and de-serialization of
 * RPC requests and responses, and keeps track of the RPC in flights for which
 * a response is currently awaited, as well as temporarily buffered RPCs that
 * are awaiting to be sent to the network.
 * <p>
 * For more details on how RPCs are serialized and de-serialized, read the
 * unofficial HBase RPC documentation in the code of the {@link HBaseRpc} class.
 * <p>
 * This class needs careful synchronization.   It's a non-sharable handler,
 * meaning there is one instance of it per Netty {@link Channel} and each
 * instance is only used by one Netty IO thread at a time.  At the same time,
 * {@link HBaseClient} calls methods of this class from random threads at
 * random times.  The bottom line is that any data only used in the Netty IO
 * threads doesn't require synchronization, everything else does.
 * <p>
 * Acquiring the monitor on an object of this class will prevent it from
 * accepting write requests as well as buffering requests if the underlying
 * channel isn't connected.
 */
final class RegionClient extends ReplayingDecoder<VoidEnum> {

  private static final Logger LOG = LoggerFactory.getLogger(RegionClient.class);
  private static int MAX_PRETTY_BYTES = 10 * 1024;

  /** Maps remote exception types to our corresponding types.  */
  private static final HashMap<String, HBaseException> REMOTE_EXCEPTION_TYPES;
  static {
    REMOTE_EXCEPTION_TYPES = new HashMap<String, HBaseException>();
    REMOTE_EXCEPTION_TYPES.put(NoSuchColumnFamilyException.REMOTE_CLASS,
                               new NoSuchColumnFamilyException(null, null));
    REMOTE_EXCEPTION_TYPES.put(NotServingRegionException.REMOTE_CLASS,
                               new NotServingRegionException(null, null));
    REMOTE_EXCEPTION_TYPES.put(UnknownScannerException.REMOTE_CLASS,
                               new UnknownScannerException(null, null));
    REMOTE_EXCEPTION_TYPES.put(UnknownRowLockException.REMOTE_CLASS,
                               new UnknownRowLockException(null, null));
  }

  /** The HBase client we belong to.  */
  private final HBaseClient hbase_client;

  /**
   * The channel we're connected to.
   * This will be {@code null} while we're not connected to the RegionServer.
   * This attribute is volatile because {@link #shutdown} may access it from a
   * different thread.
   */
  private volatile Channel chan;

  /**
   * Set to {@code true} once we've disconnected from the server.
   * This way, if any thread is still trying to use this client after it's
   * been removed from the caches in the {@link HBaseClient}, we will
   * immediately fail / reschedule its requests.
   * <p>
   * Manipulating this value requires synchronizing on `this'.
   */
  private boolean dead = false;

  /**
   * What RPC protocol version is this RegionServer using?.
   * -1 means unknown.  No synchronization is typically used to read / write
   * this value, as it's typically accessed after a volatile read or updated
   * before a volatile write on {@link #deferred_server_version}.
   */
  private byte server_version = -1;

  /**
   * If we're in the process of looking up the server version...
   * ... This will be non-null.
   */
  private volatile Deferred<Long> deferred_server_version;

  /**
   * Multi-put request in which we accumulate buffered edits.
   * Manipulating this reference requires synchronizing on `this'.
   */
  private MultiPutRequest edit_buffer;

  /**
   * RPCs we've been asked to serve while disconnected from the RegionServer.
   * This reference is lazily created.  Synchronize on `this' before using it.
   *
   * TODO(tsuna): Properly manage this buffer.  Right now it's unbounded, we
   * don't auto-reconnect anyway, etc.
   */
  private ArrayList<HBaseRpc> pending_rpcs;

  /**
   * Maps an RPC ID to the in-flight RPC that was given this ID.
   * RPCs can be sent out from any thread, so we need a concurrent map.
   */
  private final ConcurrentHashMap<Integer, HBaseRpc> rpcs_inflight =
    new ConcurrentHashMap<Integer, HBaseRpc>();

  /**
   * A monotonically increasing counter for RPC IDs.
   * RPCs can be sent out from any thread, so we need an atomic integer.
   * RPC IDs can be arbitrary.  So it's fine if this integer wraps around and
   * becomes negative.  They don't even have to start at 0, but we do it for
   * simplicity and ease of debugging.
   */
  private final AtomicInteger rpcid = new AtomicInteger(-1);

  private final TimerTask flush_timer = new TimerTask() {
    public void run(final Timeout timeout) {
      periodicFlush();
    }
    public String toString() {
      return "flush commits of " + RegionClient.this;
    }
  };

  /**
   * Semaphore used to rate-limit META lookups and prevent "META storms".
   * <p>
   * Once we have more than this number of concurrent META lookups, we'll
   * start to throttle ourselves slightly.
   * @see #acquireMetaLookupPermit
   */
  private final Semaphore meta_lookups = new Semaphore(100);

  /**
   * Current parser for a single result or an array of results. If null, we're at the top level and
   * not parsing a row or rows.
   */
  private ResultParser current;

  /**
   * Constructor.
   * @param hbase_client The HBase client this instance belongs to.
   */
  public RegionClient(final HBaseClient hbase_client) {
    this.hbase_client = hbase_client;
  }

  /**
   * Tells whether or not this handler should be used.
   * <p>
   * This method is not synchronized.  You need to synchronize on this
   * instance if you need a memory visibility guarantee.  You may not need
   * this guarantee if you're OK with the RPC finding out that the connection
   * has been reset "the hard way" and you can retry the RPC.  In this case,
   * you can call this method as a hint.  After getting the initial exception
   * back, this thread is guaranteed to see this method return {@code false}
   * without synchronization needed.
   * @return {@code false} if this handler is known to have been disconnected
   * from the server and sending an RPC (via {@link #sendRpc} or any other
   * indirect mean such as {@link #getClosestRowBefore}) will fail immediately
   * by having the RPC's {@link Deferred} called back immediately with a
   * {@link ConnectionResetException}.  This typically means that you got a
   * stale reference (or that the reference to this instance is just about to
   * be invalidated) and that you shouldn't use this instance.
   */
  public boolean isAlive() {
    return !dead;
  }

  /** Periodically flushes buffered edits.  */
  private void periodicFlush() {
    if (chan != null || dead) {
      // If we're dead, we want to flush our edits (this will cause them to
      // get failed / retried).
      if (LOG.isDebugEnabled()) {
        LOG.debug("Periodic flush timer: flushing edits for " + this);
      }
      // Copy the edits to local variables and null out the buffers.
      MultiPutRequest edit_buffer;
      synchronized (this) {
        edit_buffer = this.edit_buffer;
        this.edit_buffer = null;
      }
      if (edit_buffer != null && edit_buffer.size() != 0) {
        final Deferred<Object> d = edit_buffer.getDeferred();
        sendRpc(edit_buffer);
      }
    }
  }

  /** Schedules the next periodic flush of buffered edits.  */
  private void scheduleNextPeriodicFlush() {
    final short interval = hbase_client.getFlushInterval();
    if (interval > 0) {
      // Since we often connect to many regions at the same time, we should
      // try to stagger the flushes to avoid flushing too many different
      // RegionClient concurrently.
      // To this end, we "randomly" adjust the time interval using the
      // system's time.  nanoTime uses the machine's most precise clock, but
      // often nanoseconds (the lowest bits) aren't available.  Most modern
      // machines will return microseconds so we can cheaply extract some
      // random adjustment from that.
      short adj = (short) (System.nanoTime() & 0xF0);
      if (interval < 3 * adj) {  // Is `adj' too large compared to `interval'?
        adj >>>= 2;  // Reduce the adjustment to not be too far off `interval'.
      }
      if ((adj & 0x10) == 0x10) {  // if some arbitrary bit is set...
        adj = (short) -adj;        // ... use a negative adjustment instead.
      }
      hbase_client.timer.newTimeout(flush_timer, interval + adj, MILLISECONDS);
    }
  }

  /**
   * Flushes to HBase any buffered client-side write operation.
   * <p>
   * @return A {@link Deferred}, whose callback chain will be invoked when
   * everything that was buffered at the time of the call has been flushed.
   */
  public Deferred<Object> flush() {
    // Copy the edits to local variables and null out the buffers.
    MultiPutRequest edit_buffer;
    synchronized (this) {
      edit_buffer = this.edit_buffer;
      this.edit_buffer = null;
    }
    if (edit_buffer == null || edit_buffer.size() == 0) {
      return Deferred.fromResult(null);
    }
    final Deferred<Object> d = edit_buffer.getDeferred();
    sendRpc(edit_buffer);
    return d;
  }

  /**
   * Attempts to gracefully terminate the connection to this RegionServer.
   */
  public Deferred<Object> shutdown() {
    final class RetryShutdown<T> implements Callback<Deferred<Object>, T> {
      private final int nrpcs;
      RetryShutdown(final int nrpcs) {
        this.nrpcs = nrpcs;
      }
      public Deferred<Object> call(final T ignored) {
        return shutdown();
      }
      public String toString() {
        return "wait until " + nrpcs + " RPCs complete";
      }
    };

    // First, check whether we have RPCs in flight.  If we do, we need to wait
    // until they complete.
    {
      final ArrayList<Deferred<Object>> inflight =
        new ArrayList<Deferred<Object>>();
      for (final HBaseRpc rpc : rpcs_inflight.values()) {
        inflight.add(rpc.getDeferred());
      }
      final int size = inflight.size();
      if (size > 0) {
        System.err.println(this + ": inflight: " + inflight);
        return Deferred.group(inflight)
          .addCallbackDeferring(new RetryShutdown<ArrayList<Object>>(size));
      }
      // Then check whether have buffered edits.  If we do, flush them.
      // Copy the edits to local variables and null out the buffers.
      MultiPutRequest edit_buffer;
      synchronized (this) {
        edit_buffer = this.edit_buffer;
        this.edit_buffer = null;
      }
      if (edit_buffer != null && edit_buffer.size() != 0) {
        final Deferred<Object> d = edit_buffer.getDeferred();
        sendRpc(edit_buffer);
        return d.addCallbackDeferring(new RetryShutdown<Object>(1));
      }
    }

    synchronized (this) {
      if (pending_rpcs != null && !pending_rpcs.isEmpty()) {
        final ArrayList<Deferred<Object>> pending =
          new ArrayList<Deferred<Object>>(pending_rpcs.size());
        for (final HBaseRpc rpc : pending_rpcs) {
          pending.add(rpc.getDeferred());
        }
        return Deferred.group(pending).addCallbackDeferring(
          new RetryShutdown<ArrayList<Object>>(pending.size()));
      }
    }

    final Channel chancopy = chan;     // Make a copy as ...
    if (chancopy == null) {
      return Deferred.fromResult(null);
    }
    LOG.debug("Shutdown requested, chan={}", chancopy);
    if (chancopy.isConnected()) {
      Channels.disconnect(chancopy);   // ... this is going to set it to null.
      // At this point, all in-flight RPCs are going to be failed.
    }
    if (chancopy.isBound()) {
      Channels.unbind(chancopy);
    }
    // It's OK to call close() on a Channel if it's already closed.
    final ChannelFuture future = Channels.close(chancopy);

    // Now wrap the ChannelFuture in a Deferred.
    final Deferred<Object> d = new Deferred<Object>();
    // Opportunistically check if it's already completed successfully.
    if (future.isSuccess()) {
      d.callback(null);
    } else {
      // If we get here, either the future failed (yeah, that sounds weird)
      // or the future hasn't completed yet (heh).
      future.addListener(new ChannelFutureListener() {
        public void operationComplete(final ChannelFuture future) {
          if (future.isSuccess()) {
            d.callback(null);
<<<<<<< HEAD
=======
            return;
          }
          final Throwable t = future.getCause();
          if (t instanceof Exception) {
            d.callback(t);
>>>>>>> 2d0abace
          } else {
            final Throwable t = future.getCause();
            if (t instanceof Exception) {
              d.callback(t);
            } else {
              // Wrap the Throwable because Deferred doesn't handle Throwables,
              // it only uses Exception.
              d.callback(new NonRecoverableException("Failed to shutdown: "
                                                     + RegionClient.this, t));
            }
          }
        }
      });
    }
    return d;
  }

  private static final byte[] GET_PROTOCOL_VERSION = new byte[] {
    'g', 'e', 't',
    'P', 'r', 'o', 't', 'o', 'c', 'o', 'l',
    'V', 'e', 'r', 's', 'i', 'o', 'n'
  };

  final static class GetProtocolVersionRequest extends HBaseRpc {

    GetProtocolVersionRequest() {
      super(GET_PROTOCOL_VERSION);
    }

    ChannelBuffer serialize(final byte unused_server_version) {
    /** Pre-serialized form for this RPC, which is always the same.  */
      // num param + type 1 + string length + string + type 2 + long
      final ChannelBuffer buf = newBuffer(4 + 1 + 1 + 44 + 1 + 8);
      buf.writeInt(2);  // Number of parameters.
      // 1st param.
      writeHBaseString(buf, "org.apache.hadoop.hbase.ipc.HRegionInterface");
      writeHBaseLong(buf, 24);  // 2nd param.
      return buf;
    }
  };

  /**
   * Returns a new {@link GetProtocolVersionRequest} ready to go.
   * The RPC returned already has the right callback set.
   */
  @SuppressWarnings("unchecked")
  private GetProtocolVersionRequest getProtocolVersionRequest() {
    final GetProtocolVersionRequest rpc = new GetProtocolVersionRequest();
    final Deferred/*<Long>*/ version = rpc.getDeferred();
    deferred_server_version = version;  // Volatile write.
    version.addCallback(got_protocol_version);
    return rpc;
  }

  /**
   * Asks the server which RPC protocol version it's running.
   * @return a Deferred {@link Long}.
   */
  @SuppressWarnings("unchecked")
  public Deferred<Long> getProtocolVersion() {
    Deferred<Long> version = deferred_server_version;  // Volatile read.
    if (server_version != -1) {
      return Deferred.fromResult((long) server_version);
    }
    // Non-atomic check-then-update is OK here.  In case of a race and a
    // thread overwrites this reference by creating another lookup, we just
    // pay for an unnecessary network round-trip, not a big deal.
    if (version != null) {
      return version;
    }

    final GetProtocolVersionRequest rpc = getProtocolVersionRequest();
    sendRpc(rpc);
    return (Deferred) rpc.getDeferred();
  }

  void setProtocolVersion(byte server_version)
  {
    this.server_version = server_version;
  }

  /** Singleton callback to handle responses of getProtocolVersion RPCs.  */
  private final Callback<Long, Object> got_protocol_version =
    new Callback<Long, Object>() {
      public Long call(final Object response) {
        if (!(response instanceof Long)) {
          throw new InvalidResponseException(Long.class, response);
        }
        final Long version = (Long) response;
        final long v = version;
        if (v < 0 || v > Byte.MAX_VALUE) {
          throw new InvalidResponseException("getProtocolVersion returned a "
            + (v < 0 ? "negative" : "too large") + " value", version);
        }
        final byte prev_version = server_version;
        hbase_client.server_version = server_version = (byte) v;
        deferred_server_version = null;  // Volatile write.
        if (prev_version == -1) {   // We're 1st to get the version.
          if (LOG.isDebugEnabled()) {
            LOG.debug(chan + " uses RPC protocol version " + server_version);
          }
        } else if (prev_version != server_version) {
          LOG.error("WTF?  We previously found that " + chan + " uses RPC"
                    + " protocol version " + prev_version + " but now the "
                    + " server claims to be using version " + server_version);
        }
        return (Long) response;
      }
      public String toString() {
        return "type getProtocolVersion response";
      }
    };

  private static final byte[] GET_CLOSEST_ROW_BEFORE = new byte[] {
    'g', 'e', 't',
    'C', 'l', 'o', 's', 'e', 's', 't',
    'R', 'o', 'w',
    'B', 'e', 'f', 'o', 'r', 'e'
  };

  /**
   * Attempts to acquire a permit before performing a META lookup.
   * <p>
   * This method should be called prior to starting a META lookup with
   * {@link #getClosestRowBefore}.  Whenever it's called we try to acquire a
   * permit from the {@link #meta_lookups} semaphore.  Because we promised a
   * non-blocking API, we actually only wait for a handful of milliseconds to
   * get a permit.  If you don't get one, you can proceed anyway without one.
   * This strategy doesn't incur too much overhead seems rather effective to
   * avoid "META storms".  For instance, if a thread creates 100k requests for
   * slightly different rows that all miss our local META cache, then we'd
   * kick off 100k META lookups.  The very small pause introduced by the
   * acquisition of a permit is typically effective enough to let in-flight
   * META lookups complete and throttle the application a bit, which will
   * cause subsequent requests to hit our META cache.
   * <p>
   * If this method returns {@code true}, you <b>must</b> make sure you call
   * {@link #releaseMetaLookupPermit} once you're done with META.
   * @return {@code true} if a permit was acquired, {@code false} otherwise.
   */
  boolean acquireMetaLookupPermit() {
    try {
      // With such a low timeout, the JVM may chose to spin-wait instead of
      // de-scheduling the thread (and causing context switches and whatnot).
      return meta_lookups.tryAcquire(5, MILLISECONDS);
    } catch (InterruptedException e) {
      Thread.currentThread().interrupt();  // Make this someone else's problem.
      return false;
    }
  }

  /**
   * Releases a META lookup permit that was acquired.
   * @see #acquireMetaLookupPermit
   */
  void releaseMetaLookupPermit() {
    meta_lookups.release();
  }

  /**
   * Finds the highest row that's less than or equal to the given row.
   * @param region The region in which to search.
   * @param tabl The table to which the key belongs.
   * @param row The row to search.
   * @param family The family to get.
   * @return A Deferred {@link ArrayList} of {@link KeyValue}.  The list is
   * guaranteed to be non-{@code null} but may be empty.
   */
  public
    Deferred<ArrayList<KeyValue>> getClosestRowBefore(final RegionInfo region,
                                                      final byte[] tabl,
                                                      final byte[] row,
                                                      final byte[] family) {
    final class GetClosestRowBefore extends HBaseRpc {
      GetClosestRowBefore() {
        super(GET_CLOSEST_ROW_BEFORE, tabl, row);
      }

      @Override
      ChannelBuffer serialize(final byte unused_server_version) {
        // region.length and row.length will use at most a 3-byte VLong.
        // This is because VLong wastes 1 byte of meta-data + 2 bytes of
        // payload.  HBase's own KeyValue code uses a short to store the row
        // length.  Finally, family.length cannot be on more than 1 byte,
        // HBase's own KeyValue code uses a byte to store the family length.
        final byte[] region_name = region.name();
        final ChannelBuffer buf = newBuffer(4      // num param
          + 1 + 2 + region_name.length             // 3 times 1 byte for the
          + 1 + 4 + row.length                     //   parm type + VLong
          + 1 + 1 + family.length);                //             + array
        buf.writeInt(3);  // Number of parameters.
        writeHBaseByteArray(buf, region_name);     // 1st param.
        writeHBaseByteArray(buf, row);             // 2nd param.
        writeHBaseByteArray(buf, family);          // 3rd param.
        return buf;
      }

    };

    final HBaseRpc rpc = new GetClosestRowBefore();
    rpc.setRegion(region);
    final Deferred<ArrayList<KeyValue>> d = rpc.getDeferred()
      .addCallback(got_closest_row_before);
    sendRpc(rpc);
    return d;
  }

  /** Singleton callback to handle responses of getClosestRowBefore RPCs.  */
  private static final Callback<ArrayList<KeyValue>, Object>
    got_closest_row_before =
      new Callback<ArrayList<KeyValue>, Object>() {
        public ArrayList<KeyValue> call(final Object response) {
          if (response == null) {  // No result.
            return new ArrayList<KeyValue>(0);
          } else if (response instanceof ArrayList) {
            @SuppressWarnings("unchecked")
            final ArrayList<KeyValue> row = (ArrayList<KeyValue>) response;
            return row;
          } else {
            throw new InvalidResponseException(ArrayList.class, response);
          }
        }
        public String toString() {
          return "type getClosestRowBefore response";
        }
      };

  /**
   * Buffers the given edit and possibly flushes the buffer if needed.
   * <p>
   * If the edit buffer grows beyond a certain size, we will flush it
   * even though the flush interval specified by the client hasn't
   * elapsed yet.
   * @param request An edit to sent to HBase.
   */
  private void bufferEdit(final PutRequest request) {
    MultiPutRequest multiput;
    boolean schedule_flush = false;

    synchronized (this) {
      if (edit_buffer == null) {
        edit_buffer = new MultiPutRequest();
        addMultiPutCallbacks(edit_buffer);
        schedule_flush = true;
      }
      multiput = edit_buffer;
      // Unfortunately we have to hold the monitor on `this' while we do
      // this entire atomic dance.
      multiput.add(request);
      if (multiput.size() < 1024) {  // XXX Don't hardcode.
        multiput = null;   // We're going to buffer this edit for now.
      } else {
        // Execute the edits buffered so far.  But first we must clear
        // the reference to the buffer we're about to send to HBase.
        edit_buffer = new MultiPutRequest();
        addMultiPutCallbacks(edit_buffer);
      }
    }

    if (schedule_flush) {
      scheduleNextPeriodicFlush();
    } else if (multiput != null) {
      sendRpc(multiput);
    }
  }

  /**
   * Creates callbacks to handle a multi-put and adds them to the request.
   * @param request The request for which we must handle the response.
   */
  private void addMultiPutCallbacks(final MultiPutRequest request) {
    final class MultiPutCallback implements Callback<Object, Object> {
      public Object call(final Object resp) {
        if (!(resp instanceof MultiPutResponse)) {
          if (resp instanceof PutRequest) {  // Single-edit multi-put?
            return null;  // Yes, nothing to do.  See multiPutToSinglePut.
          }
          throw new InvalidResponseException(MultiPutResponse.class, resp);
        }
        final MultiPutResponse response = (MultiPutResponse) resp;
        final Bytes.ByteMap<Integer> failures = response.failures();
        if (failures.isEmpty()) {
          for (final PutRequest edit : request.edits()) {
            edit.callback(null);  // Success.
          }
          return null;  // Yay, success!
        }
        // TODO(tsuna): Wondering whether logging this at the WARN level
        // won't be too spammy / distracting.  Maybe we can tune this down to
        // DEBUG once the pretty bad bug HBASE-2898 is fixed.
        LOG.warn("Some edits failed for " + failures
                 + ", hopefully it's just due to a region split.");
        for (final PutRequest edit : request.handlePartialFailure(failures)) {
          retryEdit(edit, null);
        }
        return null;  // We're retrying, so let's call it a success for now.
      }
      public String toString() {
        return "multiPut response";
      }
    };
    final class MultiPutErrback implements Callback<Object, Exception> {
      public Object call(final Exception e) {
        if (!(e instanceof RecoverableException)) {
          for (final PutRequest edit : request.edits()) {
            edit.callback(e);
          }
          return e;  // Can't recover from this error, let it propagate.
        }
        if (LOG.isDebugEnabled()) {
          LOG.debug("Multi-put request failed, retrying each of the "
                    + request.size() + " edits individually.", e);
        }
        for (final PutRequest edit : request.edits()) {
          retryEdit(edit, (RecoverableException) e);
        }
        return null;  // We're retrying, so let's call it a success for now.
      }
      public String toString() {
        return "multiPut errback";
      }
    };
    request.getDeferred().addCallbacks(new MultiPutCallback(),
                                       new MultiPutErrback());
  }

  /**
   * Retries an edit that failed with a recoverable error.
   * @param edit The edit that failed.
   * @param e The recoverable error that caused the edit to fail, if known.
   * Can be {@code null}.
   * @param The deferred result of the new attempt to send this edit.
   */
  private Deferred<Object> retryEdit(final PutRequest edit,
                                     final RecoverableException e) {
    if (HBaseClient.cannotRetryRequest(edit)) {
      return HBaseClient.tooManyAttempts(edit, e);
    }
    edit.setBufferable(false);
    return hbase_client.sendRpcToRegion(edit);
  }

  /**
   * Creates callbacks to handle a single-put and adds them to the request.
   * @param edit The edit for which we must handle the response.
   */
  private void addSingleEditCallbacks(final PutRequest edit) {
    // There's no callback to add on a single put request, because
    // the remote method returns `void', so we only need an errback.
    final class PutErrback implements Callback<Object, Exception> {
      public Object call(final Exception e) {
        if (!(e instanceof RecoverableException)) {
          return e;  // Can't recover from this error, let it propagate.
        }
        return retryEdit(edit, (RecoverableException) e);
      }
      public String toString() {
        return "put errback";
      }
    };
    edit.getDeferred().addErrback(new PutErrback());
  }

  /**
   * Sends an RPC out to the wire, or queues it if we're disconnected.
   * <p>
   * <b>IMPORTANT</b>: Make sure you've got a reference to the Deferred of this
   * RPC ({@link HBaseRpc#getDeferred}) before you call this method.  Otherwise
   * there's a race condition if the RPC completes before you get a chance to
   * call {@link HBaseRpc#getDeferred} (since presumably you'll need to either
   * return that Deferred or attach a callback to it).
   */
  void sendRpc(HBaseRpc rpc) {
    if (chan != null) {
      if (rpc instanceof PutRequest) {
        final PutRequest edit = (PutRequest) rpc;
        if (edit.canBuffer() && hbase_client.getFlushInterval() > 0) {
          bufferEdit(edit);
          return;
        }
        addSingleEditCallbacks(edit);
      } else if (rpc instanceof MultiPutRequest) {
        // Transform single-edit multi-put into single-put.
        final MultiPutRequest multiput = (MultiPutRequest) rpc;
        if (multiput.size() == 1) {
          rpc = multiPutToSinglePut(multiput);
        }
      }
      final ChannelBuffer serialized = encode(rpc);
      if (serialized == null) {  // Error during encoding.
        return;  // Stop here.  RPC has been failed already.
      }
      final Channel chan = this.chan;  // Volatile read.
      if (chan != null) {  // Double check if we disconnected during encode().
        Channels.write(chan, serialized);
        return;
      }  // else: continue to the "we're disconnected" code path below.
    }

    boolean dead;  // Shadows this.dead;
    synchronized (this) {
      if (!(dead = this.dead)) {
        if (pending_rpcs == null) {
          pending_rpcs = new ArrayList<HBaseRpc>();
        }
        pending_rpcs.add(rpc);
      }
    }
    if (dead) {
      if (rpc.getRegion() == null) {  // Can't retry.
        rpc.callback(new ConnectionResetException(null));
      } else {
        hbase_client.sendRpcToRegion(rpc);  // Re-schedule the RPC.
      }
      return;
    }
    LOG.debug("RPC queued: {}", rpc);
  }

  /**
   * Transforms the given single-edit multi-put into a regular single-put.
   * @param multiput The single-edit multi-put to transform.
   */
  private PutRequest multiPutToSinglePut(final MultiPutRequest multiput) {
    final PutRequest edit = multiput.edits().get(0);
    addSingleEditCallbacks(edit);
    // Once the single-edit is done, we still need to make sure we're
    // going to run the callback chain of the MultiPutRequest.
    final class Multi2SingleCB implements Callback<Object, Object> {
      public Object call(final Object arg) {
        // If there was a problem, let the MultiPutRequest know.
        // Otherwise, give the PutRequest in argument to the MultiPutRequest
        // callback.  This is kind of a kludge: the MultiPutRequest callback
        // will understand that this means that this single-edit was already
        // successfully executed on its own.
        multiput.callback(arg instanceof Exception ? arg : edit);
        return arg;
      }
    }
    edit.getDeferred().addBoth(new Multi2SingleCB());
    return edit;
  }

  // -------------------------------------- //
  // Managing the life-cycle of the channel //
  // -------------------------------------- //

  @Override
  public void channelConnected(final ChannelHandlerContext ctx,
                               final ChannelStateEvent e) {
    chan = e.getChannel();
    ArrayList<HBaseRpc> rpcs;
    synchronized (this) {
      rpcs = pending_rpcs;
      pending_rpcs = null;
    }
    if (rpcs != null) {
      for (final HBaseRpc rpc : rpcs) {
        if (chan != null) {
          LOG.debug("Executing RPC queued: {}", rpc);
          final ChannelBuffer serialized = encode(rpc);
          if (serialized != null) {
            Channels.write(chan, serialized);
          }
        }
      }
    }
  }

  @Override
  public void channelDisconnected(final ChannelHandlerContext ctx,
                                  final ChannelStateEvent e) throws Exception {
    chan = null;
    super.channelDisconnected(ctx, e);  // Let the ReplayingDecoder cleanup.
    cleanup(e.getChannel());
  }

  @Override
  public void channelClosed(final ChannelHandlerContext ctx,
                            final ChannelStateEvent e) {
    chan = null;
    // No need to call super.channelClosed() because we already called
    // super.channelDisconnected().  If we get here without getting a
    // DISCONNECTED event, then we were never connected in the first place so
    // the ReplayingDecoder has nothing to cleanup.
    cleanup(e.getChannel());
  }

  /**
   * Cleans up any outstanding or lingering RPC (used when shutting down).
   * <p>
   * All RPCs in flight will fail with a {@link ConnectionResetException} and
   * all edits buffered will be re-scheduled.
   */
  private void cleanup(final Channel chan) {
    final ConnectionResetException exception =
      new ConnectionResetException(chan);
    if (rpcs_inflight.size() > 0) {
      System.err.println(this + ": RETRYING " + rpcs_inflight.size() + " RPCs in cleanup!!!!");
    }
    failOrRetryRpcs(rpcs_inflight.values(), exception);
    rpcs_inflight.clear();

    ArrayList<HBaseRpc> rpcs;
    MultiPutRequest multiput;
    synchronized (this) {
      dead = true;
      rpcs = pending_rpcs;
      pending_rpcs = null;
      multiput = edit_buffer;
      edit_buffer = null;
    }
    if (rpcs != null) {
      failOrRetryRpcs(rpcs, exception);
    }
    if (multiput != null) {
      multiput.callback(exception);  // Make it fail.
    }
  }

  /**
   * Fail all RPCs in a collection or attempt to reschedule them if possible.
   * @param rpcs A possibly empty but non-{@code null} collection of RPCs.
   * @param exception The exception with which to fail RPCs that can't be
   * retried.
   */
  private void failOrRetryRpcs(final Collection<HBaseRpc> rpcs,
                               final ConnectionResetException exception) {
    for (final HBaseRpc rpc : rpcs) {
      final RegionInfo region = rpc.getRegion();
      if (region == null) {  // Can't retry, dunno where this RPC should go.
        rpc.callback(exception);
      } else {
        final NotServingRegionException nsre =
          new NotServingRegionException("Connection reset: "
                                        + exception.getMessage(), rpc);
        // Re-schedule the RPC by (ab)using the NSRE handling mechanism.
        hbase_client.handleNSRE(rpc, region.name(), nsre);
      }
    }
  }

  @Override
  public void handleUpstream(final ChannelHandlerContext ctx,
                             final ChannelEvent e) throws Exception {
    if (LOG.isDebugEnabled()) {
      LOG.debug(e.toString());
    }
    super.handleUpstream(ctx, e);
  }

  @Override
  public void exceptionCaught(final ChannelHandlerContext ctx,
                              final ExceptionEvent event) {
    final Throwable e = event.getCause();
    final Channel c = event.getChannel();
    final SocketAddress remote = c.getRemoteAddress();

    if (e instanceof RejectedExecutionException) {
      LOG.warn("RPC rejected by the executor,"
               + " ignore this if we're shutting down", e);
    } else {
      LOG.error("Unexpected exception from downstream.", e);
    }
    // TODO(tsuna): Do we really want to do that all the time?
    Channels.close(c);
  }

  // ------------------------------- //
  // Low-level encoding and decoding //
  // ------------------------------- //

  /**
   * Callback that retries the given RPC and returns its argument unchanged.
   */
  final class RetryRpc<T> implements Callback<T, T> {
    private final HBaseRpc rpc;

    RetryRpc(final HBaseRpc rpc) {
      this.rpc = rpc;
    }

    public T call(final T arg) {
      sendRpc(rpc);
      return arg;
    }
  }

  /**
   * Encodes an RPC and sends it downstream (to the wire).
   * <p>
   * This method can be called from any thread so it needs to be thread-safe.
   * @param rpc The RPC to send downstream.
   * @return The buffer to write to the channel or {@code null} if there was
   * an error and there's nothing to write.
   */
  private ChannelBuffer encode(final HBaseRpc rpc) {
    if (!rpc.hasDeferred()) {
      throw new AssertionError("Should never happen!  rpc=" + rpc);
    }

    if (rpc.versionSensitive() && server_version == -1) {
      getProtocolVersion().addBoth(new RetryRpc<Long>(rpc));
      return null;
    }
    // System.err.println("Encode request: " + rpc);

    // TODO(tsuna): Add rate-limiting here.  We don't want to send more than
    // N QPS to a given region server.
    // TODO(tsuna): Check the size() of rpcs_inflight.  We don't want to have
    // more than M RPCs in flight at the same time, and we may be overwhelming
    // the server if we do.

    final int rpcid = this.rpcid.incrementAndGet();
    ChannelBuffer payload;
    try {
      payload = rpc.serialize(server_version);
      // We assume that payload has enough bytes at the beginning for us to
      // "fill in the blanks" and put the RPC header.  This is accounted for
      // automatically by HBaseRpc#newBuffer.  If someone creates their own
      // buffer without this extra space at the beginning, we're going to
      // corrupt the RPC at this point.
      final byte[] method = rpc.method();
      // The first int is the size of the message, excluding the 4 bytes
      // needed for the size itself, hence the `-4'.
      payload.setInt(0, payload.readableBytes() - 4); // 4 bytes
      payload.setInt(4, rpcid);                       // 4 bytes
      payload.setShort(8, method.length);             // 2 bytes
      payload.setBytes(10, method);                   // method.length bytes
    } catch (Exception e) {
      LOG.error("Uncaught exception while serializing RPC: " + rpc, e);
      rpc.callback(e);  // Make the RPC fail with the exception.
      return null;
    }

    // TODO(tsuna): This is the right place to implement message coalescing.
    // If the payload buffer is small (like way less than 1400 bytes), we may
    // want to wait a handful of milliseconds to see if more RPCs come in for
    // this region server, and then send them all in one go in order to send
    // fewer, bigger TCP packets, and make better use of the network.

    if (LOG.isDebugEnabled()) {
      LOG.debug("Sending RPC #" + rpcid + ", payload=" + payload + ' '
                + Bytes.pretty(payload));
    }
    {
      final HBaseRpc oldrpc = rpcs_inflight.put(rpcid, rpc);
      if (oldrpc != null) {
        final String wtf = "WTF?  There was already an RPC in flight with"
          + " rpcid=" + rpcid + ": " + oldrpc
          + ".  This happened when sending out: " + rpc;
        LOG.error(wtf);
        // Make it fail.  This isn't an expected failure mode.
        oldrpc.callback(new NonRecoverableException(wtf));
      }
    }
    return payload;
  }

  /**
   * Manages the parser state for the current inprogress RPC.
   */
  abstract private class ResultParser {
    final HBaseRpc rpc;                           // inflight rpc
    final int rpcid;                              // ID of this rpc request
    KeyValue prev;                                // previous parsed key value
    int length = -1;                              // total expected bytes: -1 means unknown
    int offset;                                   // bytes processed so far

    protected ResultParser(int rpcid) {
      this.rpc = rpcs_inflight.get(rpcid);
      this.rpcid = rpcid;
      checkpoint();
     }

    /**
     * Handles a KeyValue.
     */
    abstract protected void handle(KeyValue vk);

    /**
     * Returns the completed value.
     */
    abstract protected Object completed();

    /**
     * Processes some more data from a channel.
     */
    abstract protected Object process(ChannelBuffer buf);

    protected boolean done() {
      return length >= 0 && offset == length;
    }

    /**
     * Tries to read a complete KeyValue from the buffer. Return its if successful.
     */
    protected KeyValue readKeyValue(final ChannelBuffer buf) {
        final int kv_length = buf.readInt();
        HBaseRpc.checkArrayLength(buf, kv_length);

        // check if we can read the whole key/value now
        buf.markReaderIndex();
        buf.skipBytes(kv_length);
        buf.resetReaderIndex();

        // apparently we can
        KeyValue kv = KeyValue.fromBuffer(buf, prev);

        final int key_length = (2 + kv.key().length + 1 + kv.family().length
                                + kv.qualifier().length + 8 + 1);   // XXX DEBUG
        if (key_length + kv.value().length + 4 + 4 != kv_length) {
          badResponse("kv_length=" + kv_length
                      + " doesn't match key_length + value_length ("
                      + key_length + " + " + kv.value().length + ") in " + buf
                      + '=' + Bytes.pretty(buf, MAX_PRETTY_BYTES));
        }

        // adjust our offset
        offset += 4 + kv_length;

        return prev = kv;
    }
  }

  /**
   * Parser state for a single row/result.
   */
  private class HBaseResultParser extends ResultParser {
    ArrayList<KeyValue> values;

    HBaseResultParser(int rpcid) {
      super(rpcid);
    }

    /**
     * Handles a new KeyValue by adding it to the row. Checks the filter to see
     * whether to include it or not.
     */
    protected void handle(final KeyValue kv) {
      try {
        if (rpc.invokeFilter(kv) == null) {
          return;
        }
      } catch (Exception e) {
        throw new NonRecoverableException("Unexpected exception in filter callback: " + e);
      }

      if (values == null) {
        values = new ArrayList<KeyValue>(10);
      }
      values.add(kv);
    }

    protected Object completed() {
      return values == null ? new ArrayList<KeyValue>(0) : values;
    }

    /**
     * De-serializes an {@code hbase.client.Result} object.
     * @param buf The buffer that contains a serialized {@code Result}.
     * @return The result parsed into a list of {@link KeyValue} objects.
     */
    protected Object process(final ChannelBuffer buf) {
      if (length < 0) {
        length = buf.readInt();
        HBaseRpc.checkArrayLength(buf, length);

        if (LOG.isDebugEnabled()) {
          LOG.debug("rpc " + rpcid + " starting KeyValue parse: " + length + " total bytes");
        }

        if (length == 0) {
          return completed();
        }

        checkpoint();
      }

      // here we're always positioned at the beginning of a key/value
      while (offset < length) {
        KeyValue kv = readKeyValue(buf);

        // handle this KV
        handle(kv);

        // checkpoint after each success
        checkpoint();
      }

      // if we get here we're done - which can be null
      if (offset != length) {
        LOG.debug(offset + " != " + length);
      }
      LOG.debug("RPC " + rpcid + " RETURNING " + (values == null ? 0 : values.size()) + " values");
      return completed();
    }
  }

  static private ArrayList<ArrayList<KeyValue>> NULL_ROWS = new ArrayList<ArrayList<KeyValue>>(0);

  private class HBaseArrayResultParser extends ResultParser {
    ArrayList<ArrayList<KeyValue>> values;        // results
    int num_rows;                                 // number of expected rows
    int rows;                                     // rows processed
    int num_kvs;                                  // number of expected kv's for current row
    int kvs;                                      // number kvs processed so far
    boolean rowPending = true;                    // whether we should start a new row with the next item

    HBaseArrayResultParser(int rpcid) {
      super(rpcid);
      startRow();
    }

    public String toString()
    {
      return String.format("num_rows %d, rows %d, num_kvs %d, kvs %d, length %d, offset %d",
                           num_rows, rows, num_kvs, kvs, length, offset);
    }

    /**
     * Handles a new KeyValue by adding it to the current row.
     */
    protected void handle(final KeyValue kv) {
      if (rpc != null) {
        try {
          if (rpc.invokeFilter(kv) == null) {
            return;
          }
        } catch (Exception e) {
          throw new NonRecoverableException("Unexpected exception in filter callback: " + e);
        }
      }

      if (rowPending) {
        if (values == null) {
          values = new ArrayList<ArrayList<KeyValue>>(10);
        }
        values.add(new ArrayList<KeyValue>(num_kvs));
        rowPending = false;
      }

      values.get(values.size() - 1).add(kv);
    }

    /**
     * Starts a new row.
     */
    private void startRow() {
      rowPending = true;
      num_kvs = -1;
      kvs = 0;
    }

    protected Object completed() {
      if (values == null) {
        if (num_rows == 0) {
          // tells the caller that we're reached the end of this region
          return null;
        } else {
          // append a fake row with the last item in it so scanning can continue from the last key
          // of this scan
          values = new ArrayList<ArrayList<KeyValue>>(1);
          values.add(new ArrayList<KeyValue>(1));
          values.get(0).add(prev);
        }
      }

      return values;
    }

    /**
     * De-serializes an {@code hbase.client.Result} array.
     * @param buf The buffer that contains a serialized {@code Result[]}.
     * @return The results parsed into a list of rows, where each row itself is
     * a list of {@link KeyValue} objects.
     */
    protected Object process(final ChannelBuffer buf) {
      // format
      //   version: byte
      //   nrows: int
      //   total bytes for all rows: int
      //   the rows:
      //     num_kvs: int
      //     kv0 ... vn(n - 1)

      //
      // Gather up the version, nrows and total length all at once, and then checkpoint.
      //
      if (length < 0) {
        int version = (int) buf.readByte() & 0xFF;
        if (version != 0x01) {
          LOG.warn("Received unsupported Result[] version: " + version);
          // Keep going anyway, just in case the new version is backwards
          // compatible somehow.  If it's not, we'll just fail later.
        }

        // number of expected rows
        num_rows = buf.readInt();
        if (rows < 0) {
          badResponse("Negative number of results=" + num_rows + " found in "
                      + buf + '=' + Bytes.pretty(buf, MAX_PRETTY_BYTES));
        } else if (num_rows == 0) {
          length = offset = 0;                    // indicates we're done
          return completed();
        }

        // length of the overall set of data, all rows, everything
        length = buf.readInt();
        HBaseRpc.checkNonEmptyArrayLength(buf, length);

        // checkpoint each successful step
        checkpoint();
      }

      // here we're always positioned at either a KeyValue or the beginning of a row
      while (rows < num_rows) {
        if (num_kvs < 0) {
          // starting a new row
          num_kvs = buf.readInt();
          offset += 4;
          kvs = 0;
          checkpoint();
        }

        // try to finish a row
        while (kvs < num_kvs) {
          KeyValue kv = readKeyValue(buf);
          handle(kv);
          kvs += 1;

          checkpoint();
        }

        // if we get here we finished a row - only start a new one if necessary
        if (++rows < num_rows) {
          startRow();
        }
      }

      //
      // We are done if we get here. Perform some validation checks.
      //
      if (length != offset) {
        badResponse("Result[" + num_rows + "] was supposed to be " + length
                    + " bytes, but we only read " + offset + " bytes from "
                    + buf + '=' + Bytes.pretty(buf, MAX_PRETTY_BYTES));
      }

      return completed();
    }
  }

  /**
   * Decodes the response of an RPC and triggers its {@link Deferred}.
   * <p>
   * This method is only invoked by Netty from a Netty IO thread and will not
   * be invoked on the same instance concurrently, so it only needs to be
   * careful when accessing shared state, but certain synchronization
   * constraints may be relaxed.  Basically, anything that is only touched
   * from a Netty IO thread doesn't require synchronization.
   * @param ctx Unused.
   * @param chan The channel on which the response came.
   * @param buf The buffer containing the raw RPC response.
   * @return {@code null}, always.
   */
  @Override
  protected Object decode(final ChannelHandlerContext ctx,
                          final Channel chan,
                          final ChannelBuffer buf,
                          final VoidEnum ignored) {

    // we may already be decoding an object's KeyValues
    final int rdx = buf.readerIndex();
    final long start = System.nanoTime();
    if (LOG.isDebugEnabled()) {
      LOG.debug("------------------>> ENTERING DECODE: >>------------------");
    }

    final Object decoded;
    final int rpcid;

    if (current != null) {
      // already in mid parse - this never returns until it has the whole object
      rpcid = current.rpcid;
      decoded = current.process(buf);
    } else {
      // ready for a new object
      rpcid = buf.readInt();
      decoded = deserialize(buf, rpcid);
    }

    final HBaseRpc rpc = rpcs_inflight.remove(rpcid);

    // finished with the current parser, if one was involved
    current = null;

    if (LOG.isDebugEnabled()) {
      LOG.debug("rpcid=" + rpcid
                + ", response size=" + (buf.readerIndex() - rdx) + " bytes"
                + ", " + actualReadableBytes() + " readable bytes left"
                + ", rpc=" + rpc);
    }

    if (rpc == null) {
      final String msg = "Invalid rpcid: " + rpcid + " found in "
        + buf + '=' + Bytes.pretty(buf, MAX_PRETTY_BYTES);
      LOG.error(msg);
      // The problem here is that we don't know which Deferred corresponds to
      // this RPC, since we don't have a valid ID.  So we're hopeless, we'll
      // never be able to recover because responses are not framed, we don't
      // know where the next response will start...  We have to give up here
      // and throw this outside of our Netty handler, so Netty will call our
      // exception handler where we'll close this channel, which will cause
      // all RPCs in flight to be failed.
      throw new NonRecoverableException(msg);
    } else if (decoded instanceof NotServingRegionException
               && rpc.getRegion() != null) {
      // We only handle NSREs for RPCs targeted at a specific region, because
      // if we don't know which region caused the NSRE (e.g. during multiPut)
      // we can't do anything about it.
      hbase_client.handleNSRE(rpc, rpc.getRegion().name(),
                              (NotServingRegionException) decoded);
      return null;
    }

    try {
      rpc.callback(decoded);
    } catch (Exception e) {
      LOG.error("Unexpected exception while handling RPC #" + rpcid
                + ", rpc=" + rpc + ", buf=" + Bytes.pretty(buf, MAX_PRETTY_BYTES), e);
    }
    if (LOG.isDebugEnabled()) {
      LOG.debug("------------------<< LEAVING  DECODE <<------------------"
                + " time elapsed: " + ((System.nanoTime() - start) / 1000) + "us");
    }
    return null;  // Stop processing here.  The Deferred does everything else.
  }

  /**
   * De-serializes an RPC response.
   * @param buf The buffer from which to de-serialize the response.
   * @param rpcid The ID of the RPC for which we're de-serializing the
   * response.
   * @return The de-serialized RPC response (which can be {@code null}
   * or an exception).
   */
  private Object deserialize(final ChannelBuffer buf, final int rpcid) {
    // The 1st byte of the payload tells us whether the request failed.
    if (buf.readByte() != 0x00) {  // 0x00 means no error.
      // In case of failures, the rest of the response is just 2
      // Hadoop-encoded strings.  The first is the class name of the
      // exception, the 2nd is the message and stack trace.
      final String type = HBaseRpc.readHadoopString(buf);
      final String msg = HBaseRpc.readHadoopString(buf);
      final HBaseException exc = REMOTE_EXCEPTION_TYPES.get(type);
      if (exc != null) {
        return exc.make(msg, rpcs_inflight.get(rpcid));
      } else {
        return new RemoteException(type, msg);
      }
    }
    try {
      return deserializeObject(buf, rpcid);
    } catch (IllegalArgumentException e) {  // The RPC didn't look good to us.
      return new InvalidResponseException(e.getMessage(), e);
    }
  }

  /**
   * De-serializes a "Writable" serialized by
   * {@code HbaseObjectWritable#writeObject}.
   * @return The de-serialized object (which can be {@code null}).
   */
  private Object deserializeObject(final ChannelBuffer buf, final int rpcid) {
    int b = buf.readByte();
    switch (b) {  // Read the type of the response.
      case  1:  // Boolean
        return buf.readByte() != 0x00;
      case  6:  // Long
        return buf.readLong();
      case 14:  // Writable
        return deserializeObject(buf, rpcid);  // Recursively de-serialize it.
      case 17:  // NullInstance
        buf.readByte();  // Consume the (useless) type of the "null".
        return null;
      case 37:  // Result
        buf.readByte();  // Read the type again.  See HBASE-2877.
        current = new HBaseResultParser(rpcid);
        return current.process(buf);
      case 38:  // Result[]
        current = new HBaseArrayResultParser(rpcid);
        return current.process(buf);
      case 58:  // MultiPutResponse
        buf.readByte();  // Read the type again.  See HBASE-2877.
        return MultiPutResponse.fromBuffer(buf);
    }
    throw new NonRecoverableException("Couldn't de-serialize "
                                      + Bytes.pretty(buf, MAX_PRETTY_BYTES));
  }

  /** Throws an exception with the given error message.  */
  private void badResponse(final String errmsg) {
    LOG.error(errmsg);

    // reset the current object
    current = null;

    throw new InvalidResponseException(errmsg, null);
  }

  /**
   * Decodes the response of an RPC and triggers its {@link Deferred}.
   * <p>
   * This method is used by {@link FrameDecoder} when the channel gets
   * disconnected.  The buffer for that channel is passed to this method in
   * case there's anything left in it.
   * @param ctx Unused.
   * @param chan The channel on which the response came.
   * @param buf The buffer containing the raw RPC response.
   * @return {@code null}, always.
   */
  @Override
  protected Object decodeLast(final ChannelHandlerContext ctx,
                              final Channel chan,
                              final ChannelBuffer buf,
                              final VoidEnum state) {
    // When we disconnect, decodeLast is called instead of decode.
    // We simply check whether there's any data left in the buffer, in which
    // case we attempt to process it.  But if there's no data left, then we
    // don't even bother calling decode() as it'll complain that the buffer
    // doesn't contain enough data, which unnecessarily pollutes the logs.
    if (buf.readable()) {
      try {
        return decode(ctx, chan, buf, state);
      } finally {
        if (buf.readable()) {
          LOG.error("After decoding the last message on " + chan
                    + ", there was still some undecoded bytes in the channel's"
                    + " buffer (which are going to be lost): "
                    + buf + '=' + Bytes.pretty(buf, MAX_PRETTY_BYTES));
        }
      }
    } else {
      return null;
    }
  }

  public String toString() {
    final StringBuilder buf = new StringBuilder(13 + 10 + 6 + 64 + 16 + 1
                                                + 9 + 2 + 17 + 2 + 1);
    buf.append("RegionClient@")           // =13
      .append(hashCode())                 // ~10
      .append("(chan=")                   // = 6
      .append(chan)                       // ~64 (up to 66 when using IPv4)
      .append(", #pending_rpcs=");        // =16
    int npending_rpcs;
    int nedits;
    synchronized (this) {
      npending_rpcs = pending_rpcs == null ? 0 : pending_rpcs.size();
      nedits = edit_buffer == null ? 0 : edit_buffer.size();
    }
    buf.append(npending_rpcs)             // = 1
      .append(", #edits=")                // = 9
      .append(nedits);                    // ~ 2
    buf.append(", #rpcs_inflight=")       // =17
      .append(rpcs_inflight.size())       // ~ 2
      .append(')');                       // = 1
    return buf.toString();
  }

  /**
   * Handler that sends the Hadoop RPC "hello" header before the first RPC.
   * <p>
   * This handler will simply prepend the "hello" header before the first RPC
   * and will then remove itself from the pipeline, so all subsequent messages
   * going through the pipeline won't need to go through this handler.
   */
  @Sharable
  final static class SayHelloFirstRpc implements ChannelDownstreamHandler {

    /** Singleton instance.  */
    public final static SayHelloFirstRpc INSTANCE = new SayHelloFirstRpc();

    /** The header to send.  */
    private static final byte[] HELLO_HEADER;
    static {
      // CDH3 b3 includes a temporary patch that is non-backwards compatible
      // and results in clients getting disconnected as soon as they send the
      // header, because the HBase RPC protocol provides no mechanism to send
      // an error message back to the client during the initial "hello" stage
      // of a connection.
      if (System.getProperty("org.hbase.async.cdh3b3") != null) {
        final byte[] user = Bytes.UTF8(System.getProperty("user.name", "hbaseasync"));
        HELLO_HEADER = new byte[4 + 1 + 4 + 4 + user.length];
        headerCDH3b3(user);
      } else {
        HELLO_HEADER = new byte[4 + 1 + 4 + 2 + 29 + 2 + 48 + 2 + 47];
        normalHeader();
      }
    }

    /** Common part of the hello header: magic + version.  */
    private static ChannelBuffer commonHeader() {
      final ChannelBuffer buf = ChannelBuffers.wrappedBuffer(HELLO_HEADER);
      buf.clear();  // Set the writerIndex to 0.

      // Magic header.  See HBaseClient#writeHeader
      // "hrpc" followed by the version (3).
      // See HBaseServer#HEADER and HBaseServer#CURRENT_VERSION.
      buf.writeBytes(new byte[] { 'h', 'r', 'p', 'c', 3 });  // 4 + 1
      return buf;
    }

    /** Hello header for HBase 0.90.0 and earlier.  */
    private static void normalHeader() {
      final ChannelBuffer buf = commonHeader();

      // Serialized UserGroupInformation to say who we are.
      // We're not nice so we're not gonna say who we are and we'll just send
      // `null' (hadoop.io.ObjectWritable$NullInstance).
      // First, we need the size of the whole damn UserGroupInformation thing.
      // We skip 4 bytes now and will set it to the actual size at the end.
      buf.writerIndex(buf.writerIndex() + 4);                // 4
      // Write the class name of the object.
      // See hadoop.io.ObjectWritable#writeObject
      // See hadoop.io.UTF8#writeString
      // String length as a short followed by UTF-8 string.
      String klass = "org.apache.hadoop.io.Writable";
      buf.writeShort(klass.length());                        // 2
      buf.writeBytes(Bytes.ISO88591(klass));                 // 29
      klass = "org.apache.hadoop.io.ObjectWritable$NullInstance";
      buf.writeShort(klass.length());                        // 2
      buf.writeBytes(Bytes.ISO88591(klass));                 // 48
      klass = "org.apache.hadoop.security.UserGroupInformation";
      buf.writeShort(klass.length());                        // 2
      buf.writeBytes(Bytes.ISO88591(klass));                 // 47

      // Now set the length of the whole damn thing.
      // -4 because the length itself isn't part of the payload.
      // -5 because the "hrpc" + version isn't part of the payload.
      buf.setInt(5, buf.writerIndex() - 4 - 5);
    }

    /** CDH3b3-specific header for Hadoop "security".  */
    private static void headerCDH3b3(final byte[] user) {
      // Our username.
      final ChannelBuffer buf = commonHeader();

      // Length of the encoded string (useless).
      buf.writeInt(4 + user.length);  // 4
      // String as encoded by `WritableUtils.writeString'.
      buf.writeInt(user.length);      // 4
      buf.writeBytes(user);           // length bytes
    }

    private SayHelloFirstRpc() {  // Singleton, can't instantiate from outside.
    }

    /**
     * Handles messages going downstream (to the wire).
     * @param ctx The context of the channel handler.
     * @param event The event traveling downstream.
     */
    @Override
    public void handleDownstream(final ChannelHandlerContext ctx,
                                 ChannelEvent event) {
      if (event instanceof MessageEvent) {
        final MessageEvent me = (MessageEvent) event;
        final ChannelBuffer payload = (ChannelBuffer) me.getMessage();
        final ChannelBuffer header = ChannelBuffers.wrappedBuffer(HELLO_HEADER);

        // Piggyback a version request in the 1st packet, after the payload
        // we were trying to send.  This way we'll have the version handy
        // pretty quickly.  Since it's most likely going to fit in the same
        // packet we send out, it adds ~zero overhead.  But don't piggyback
        // a version request if the payload is already a version request.
        ChannelBuffer buf;
        if (false && !isVersionRequest(payload)) {
          final RegionClient client = ctx.getPipeline().get(RegionClient.class);
          final ChannelBuffer version =
            client.encode(client.getProtocolVersionRequest());
          buf = ChannelBuffers.wrappedBuffer(header, payload, version);
        } else {
          buf = ChannelBuffers.wrappedBuffer(header, payload);
        }
        // We're going to send the header, so let's remove ourselves from the
        // pipeline.
        try {
          ctx.getPipeline().remove(this);
          event = new DownstreamMessageEvent(ctx.getChannel(), me.getFuture(),
                                             buf, me.getRemoteAddress());
        } catch (NoSuchElementException e) {
          // There was a race with another thread, and we lost the race: the
          // other thread sent the handshake and remove ourselves from the
          // pipeline already (we got the NoSuchElementException because we
          // tried remove ourselves again).  In this case, it's fine, we can
          // just keep going and pass the event downstream, unchanged.
        }
      }
      ctx.sendDownstream(event);
    }

    /** Inspects the payload and returns true if it's a version RPC.  */
    private static boolean isVersionRequest(final ChannelBuffer payload) {
      final int length = GET_PROTOCOL_VERSION.length;
      // Header = 4+4+2, followed by method name.
      if (payload.readableBytes() < 4 + 4 + 2 + length) {
        return false;  // Too short to be a version request.
      }
      for (int i = 0; i < length; i++) {
        if (payload.getByte(4 + 4 + 2 + i) != GET_PROTOCOL_VERSION[i]) {
          return false;
        }
      }
      // No other RPC has a name that starts with "getProtocolVersion"
      // so this must be a version request.
      return true;
    }

  }

}<|MERGE_RESOLUTION|>--- conflicted
+++ resolved
@@ -372,24 +372,16 @@
         public void operationComplete(final ChannelFuture future) {
           if (future.isSuccess()) {
             d.callback(null);
-<<<<<<< HEAD
-=======
             return;
           }
           final Throwable t = future.getCause();
           if (t instanceof Exception) {
             d.callback(t);
->>>>>>> 2d0abace
           } else {
-            final Throwable t = future.getCause();
-            if (t instanceof Exception) {
-              d.callback(t);
-            } else {
-              // Wrap the Throwable because Deferred doesn't handle Throwables,
-              // it only uses Exception.
-              d.callback(new NonRecoverableException("Failed to shutdown: "
-                                                     + RegionClient.this, t));
-            }
+            // Wrap the Throwable because Deferred doesn't handle Throwables,
+            // it only uses Exception.
+            d.callback(new NonRecoverableException("Failed to shutdown: "
+                                                   + RegionClient.this, t));
           }
         }
       });
