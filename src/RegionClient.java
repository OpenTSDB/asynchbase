--- conflicted
+++ resolved
@@ -1665,12 +1665,9 @@
         synchronized (ctx) {
           final ChannelPipeline pipeline = ctx.getPipeline();
 
-<<<<<<< HEAD
-=======
           // After acquiring the lock on `ctx', if we're still in the pipeline
           // it means that no message has been sent downstream yet, we're the
           // first one to attempt to send something.
->>>>>>> e7ed675f
           if (pipeline.get(SayHelloFirstRpc.class) == this) {
             final MessageEvent me = (MessageEvent) event;
             final ChannelBuffer payload = (ChannelBuffer) me.getMessage();
@@ -1684,11 +1681,7 @@
             // version request if the payload is already a version request or if
             // we already know the server version.
             final ChannelBuffer buf;
-<<<<<<< HEAD
             if (client.server_version < 0 && !isVersionRequest(payload)) {
-=======
-            if (!isVersionRequest(payload)) {
->>>>>>> e7ed675f
               final ChannelBuffer version =
                 client.encode(client.getProtocolVersionRequest());
               buf = ChannelBuffers.wrappedBuffer(header, payload, version);
@@ -1697,19 +1690,11 @@
             }
             ctx.sendDownstream(new DownstreamMessageEvent(ctx.getChannel(), me.getFuture(),
                                                           buf, me.getRemoteAddress()));
-<<<<<<< HEAD
-            // remove us from the pipeline so nobody else will send hello packet
-            pipeline.remove(this);
-            return;
-          }
-          // falls through ...
-=======
             // Remove us from the pipeline so nobody else will send hello packet.
             pipeline.remove(this);
             return;
           }
           // else: Fall through.
->>>>>>> e7ed675f
         }
       }
       ctx.sendDownstream(event);
