--- conflicted
+++ resolved
@@ -1670,13 +1670,8 @@
         // pretty quickly.  Since it's most likely going to fit in the same
         // packet we send out, it adds ~zero overhead.  But don't piggyback
         // a version request if the payload is already a version request.
-<<<<<<< HEAD
-        ChannelBuffer buf;
-        if (false && !isVersionRequest(payload)) {
-=======
         final ChannelBuffer buf;
         if (!isVersionRequest(payload)) {
->>>>>>> 8063e777
           final RegionClient client = ctx.getPipeline().get(RegionClient.class);
           final ChannelBuffer version =
             client.encode(client.getProtocolVersionRequest());
