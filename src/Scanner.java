--- conflicted
+++ resolved
@@ -132,13 +132,8 @@
    */
   private byte[] stop_key = EMPTY_ARRAY;
 
-<<<<<<< HEAD
-  private byte[] family;     // TODO(tsuna): Handle multiple families?
-  private byte[][] qualifiers;
-=======
   private byte[][] families;
   private byte[][][] qualifiers;
->>>>>>> d5436090
 
   /** Filter to apply on the scanner.  */
   private ScanFilter filter;
@@ -149,12 +144,6 @@
   /** Maximum {@link KeyValue} timestamp to scan.  */
   private long max_timestamp = Long.MAX_VALUE;
 
-  /** Minimum {@link KeyValue} timestamp to scan.  */
-  private long min_timestamp = 0;
-
-  /** Maximum {@link KeyValue} timestamp to scan.  */
-  private long max_timestamp = Long.MAX_VALUE;
-
   /** @see #setServerBlockCache  */
   private boolean populate_blockcache = true;
 
@@ -171,8 +160,6 @@
   private int max_num_kvs = DEFAULT_MAX_NUM_KVS;
 
   /**
-<<<<<<< HEAD
-=======
    * Maximum number of bytes to fetch at a time.
    * Except that HBase won't truncate a row in the middle or what,
    * so we could potentially go a bit above that.
@@ -182,7 +169,6 @@
   private long max_num_bytes = ~HBaseRpc.MAX_BYTE_ARRAY_MASK;
 
   /**
->>>>>>> d5436090
    * How many versions of each cell to retrieve.
    */
   private int versions = 1;
@@ -340,10 +326,7 @@
    * Specifies a particular column qualifier to scan.
    * <p>
    * Note that specifying a qualifier without a family has no effect.
-<<<<<<< HEAD
-=======
    * You need to call {@link #setFamily(byte[])} too.
->>>>>>> d5436090
    * @param qualifier The column qualifier.
    * <strong>This byte array will NOT be copied.</strong>
    * @throws IllegalStateException if scanning already started.
@@ -351,11 +334,7 @@
   public void setQualifier(final byte[] qualifier) {
     KeyValue.checkQualifier(qualifier);
     checkScanningNotStarted();
-<<<<<<< HEAD
-    this.qualifiers = new byte[][] { qualifier };
-=======
     this.qualifiers = new byte[][][] { { qualifier } };
->>>>>>> d5436090
   }
 
   /** Specifies a particular column qualifier to scan.  */
@@ -367,10 +346,7 @@
    * Specifies one or more column qualifiers to scan.
    * <p>
    * Note that specifying qualifiers without a family has no effect.
-<<<<<<< HEAD
-=======
    * You need to call {@link #setFamily(byte[])} too.
->>>>>>> d5436090
    * @param qualifiers The column qualifiers.
    * <strong>These byte arrays will NOT be copied.</strong>
    * @throws IllegalStateException if scanning already started.
@@ -381,11 +357,6 @@
     for (final byte[] qualifier : qualifiers) {
       KeyValue.checkQualifier(qualifier);
     }
-<<<<<<< HEAD
-    this.qualifiers = qualifiers;
-  }
-
-=======
     this.qualifiers = new byte[][][] { qualifiers };
   }
 
@@ -415,7 +386,6 @@
   public void clearFilter() {
     filter = null;
   }
->>>>>>> d5436090
 
   /**
    * Sets a regular expression to filter results based on the row key.
@@ -442,33 +412,7 @@
    * scanner.
    */
   public void setKeyRegexp(final String regexp, final Charset charset) {
-<<<<<<< HEAD
-    final byte[] regex = Bytes.UTF8(regexp);
-    final byte[] chars = Bytes.UTF8(charset.name());
-    filter = new byte[(1 + 40 + 2 + 5 + 1 + 1 + 1 + 52
-                       + 2 + regex.length + 2 + chars.length)];
-    final ChannelBuffer buf = ChannelBuffers.wrappedBuffer(filter);
-    buf.clear();  // Set the writerIndex to 0.
-
-    buf.writeByte((byte) ROWFILTER.length);                     // 1
-    buf.writeBytes(ROWFILTER);                                  // 40
-    // writeUTF of the comparison operator
-    buf.writeShort(5);                                          // 2
-    buf.writeBytes(EQUAL);                                      // 5
-    // The comparator: a RegexStringComparator
-    buf.writeByte(54);  // Code for WritableByteArrayComparable // 1
-    buf.writeByte(0);   // Code for "this has no code".         // 1
-    buf.writeByte((byte) REGEXSTRINGCOMPARATOR.length);         // 1
-    buf.writeBytes(REGEXSTRINGCOMPARATOR);                      // 52
-    // writeUTF the regexp
-    buf.writeShort(regex.length);                               // 2
-    buf.writeBytes(regex);                                      // regex.length
-    // writeUTF the charset
-    buf.writeShort(chars.length);                               // 2
-    buf.writeBytes(chars);                                      // chars.length
-=======
     filter = new KeyRegexpFilter(regexp, charset);
->>>>>>> d5436090
   }
 
   /**
@@ -556,8 +500,6 @@
   }
 
   /**
-<<<<<<< HEAD
-=======
    * Maximum number of {@link KeyValue}s the server is allowed to return.
    * @see #setMaxNumKeyValues
    * @since 1.5
@@ -567,7 +509,6 @@
   }
 
   /**
->>>>>>> d5436090
    * Sets the maximum number of versions to return for each cell scanned.
    * <p>
    * By default a scanner will only return the most recent version of
@@ -597,8 +538,6 @@
   }
 
   /**
-<<<<<<< HEAD
-=======
    * Sets the maximum number of bytes returned at once by the scanner.
    * <p>
    * HBase may actually return more than this many bytes because it will not
@@ -630,7 +569,6 @@
   }
 
   /**
->>>>>>> d5436090
    * Sets the minimum timestamp to scan (inclusive).
    * <p>
    * {@link KeyValue}s that have a timestamp strictly less than this one
@@ -813,33 +751,6 @@
   private final Callback<Object, Object> got_next_row =
     new Callback<Object, Object>() {
       public Object call(final Object response) {
-<<<<<<< HEAD
-        if (response == null) {  // We're done scanning this region.
-          final byte[] region_stop_key = region.stopKey();
-          // Check to see if this region is the last we should scan (either
-          // because (1) it's the last region or (3) because its stop_key is
-          // greater than or equal to the stop_key of this scanner provided
-          // that (2) we're not trying to scan until the end of the table).
-          if (region_stop_key == EMPTY_ARRAY                           // (1)
-              || (stop_key != EMPTY_ARRAY                              // (2)
-                  && Bytes.memcmp(stop_key, region_stop_key) <= 0)) {  // (3)
-            get_next_rows_request = null;        // free();
-            family = null;                       // free();
-            qualifiers = null;                   // free();
-            start_key = stop_key = EMPTY_ARRAY;  // free() but mustn't be null.
-            return close()  // Auto-close the scanner.
-              .addCallback(new Callback<ArrayList<ArrayList<KeyValue>>, Object>() {
-                public ArrayList<ArrayList<KeyValue>> call(final Object arg) {
-                  return null;  // Tell the user there's nothing more to scan.
-                }
-                public String toString() {
-                  return "auto-close scanner " + Bytes.hex(scanner_id);
-                }
-              });
-          }
-          return continueScanOnNextRegion();
-        } else if (!(response instanceof ArrayList)) {
-=======
         ArrayList<ArrayList<KeyValue>> rows = null;
         Response resp = null;
         if (response instanceof Response) {  // HBase 0.95 and up
@@ -851,7 +762,6 @@
             (ArrayList<ArrayList<KeyValue>>) response;
           rows = r;
         } else if (response != null) {
->>>>>>> d5436090
           throw new InvalidResponseException(ArrayList.class, response);
         }
 
@@ -1033,8 +943,6 @@
   public String toString() {
     final String region = this.region == null ? "null"
       : this.region == DONE ? "none" : this.region.toString();
-<<<<<<< HEAD
-=======
     final String filter = this.filter == null ? "null"
       : this.filter.toString();
     int fam_length = 0;
@@ -1045,23 +953,10 @@
         fam_length += family.length + 2 + 2;
       }
     }
->>>>>>> d5436090
     int qual_length = 0;
     if (qualifiers == null) {
       qual_length = 4;
     } else {
-<<<<<<< HEAD
-      for (byte[] qualifier : qualifiers) {
-        qual_length += qualifier.length + 2;
-      }
-    }
-    final StringBuilder buf = new StringBuilder(14 + 1 + table.length + 1 + 12
-      + 1 + start_key.length + 1 + 1 + stop_key.length + 1
-      + 9 + 1 + (family == null ? 4 : family.length) + 1
-      + 13 + 1 + qual_length + 1
-      + 22 + 5 + 15 + 5 + 14 + 6
-      + 14 + 1 + region.length() + 1
-=======
       for (byte[][] qualifier : qualifiers) {
         if (qualifier != null) {
           for (byte[] qual : qualifier) {
@@ -1076,7 +971,6 @@
       + 23 + 5 + 15 + 5 + 14 + 6
       + 9 + 1 + region.length() + 1
       + 9 + 1 + filter.length() + 1
->>>>>>> d5436090
       + 13 + 18 + 1);
     buf.append("Scanner(table=");
     Bytes.pretty(buf, table);
@@ -1084,17 +978,9 @@
     Bytes.pretty(buf, start_key);
     buf.append(", stop_key=");
     Bytes.pretty(buf, stop_key);
-<<<<<<< HEAD
-    buf.append(", family=");
-    Bytes.pretty(buf, family);
-    buf.append(", qualifiers=");
-    Bytes.pretty(buf, qualifiers);
-    buf.append(", populate_blockcache=").append(populate_blockcache)
-=======
     buf.append(", columns={");
     familiesToString(buf);
     buf.append("}, populate_blockcache=").append(populate_blockcache)
->>>>>>> d5436090
       .append(", max_num_rows=").append(max_num_rows)
       .append(", max_num_kvs=").append(max_num_kvs)
       .append(", region=").append(region)
@@ -1321,16 +1207,6 @@
       size += 8;  // long: Maximum timestamp.
       size += 1;  // byte: Boolean: "all time".
       size += 4;  // int:  Number of families.
-<<<<<<< HEAD
-      if (family != null) {
-        size += 1;  // vint: Family length (guaranteed on 1 byte).
-        size += family.length;  // The family.
-        size += 4;  // int:  How many qualifiers follow?
-        if (qualifiers != null) {
-          for (byte[] qualifier : qualifiers) {
-            size += 3;                 // vint: Qualifier length.
-            size += qualifier.length;  // The qualifier.
-=======
       if (families != null) {
         // vint: Family length (guaranteed on 1 byte) for each family.
         size += families.length;
@@ -1344,7 +1220,6 @@
             for (byte[] qualifier : qualifiers[i]) {
               size += qualifier.length;  // The qualifier.
             }
->>>>>>> d5436090
           }
         }
       }
@@ -1353,8 +1228,6 @@
 
     /** Serializes this request.  */
     ChannelBuffer serialize(final byte server_version) {
-<<<<<<< HEAD
-=======
       // Save the region in the Scanner.  This kind of a kludge but it really
       // is the easiest way to give the Scanner the RegionInfo it needs.
       Scanner.this.region = super.region;
@@ -1411,7 +1284,6 @@
 
     /** Serializes this request for HBase 0.94 and before.  */
     private ChannelBuffer serializeOld(final byte server_version) {
->>>>>>> d5436090
       final ChannelBuffer buf = newBuffer(server_version,
                                           predictSerializedSize());
       buf.writeInt(2);  // Number of parameters.
@@ -1453,18 +1325,6 @@
                     ? 0x00 : 0x01);
 
       // Families.
-<<<<<<< HEAD
-      buf.writeInt(family != null ? 1 : 0);  // Number of families that follow.
-
-      if (family != null) {
-        // Each family is then written like so:
-        writeByteArray(buf, family);  // Column family name.
-        // How many qualifiers do we want?
-        buf.writeInt(qualifiers == null ? 0 : qualifiers.length);
-        if (qualifiers != null) {
-          for (byte[] qualifier : qualifiers) {
-            writeByteArray(buf, qualifier);  // Column qualifier name.
-=======
       if (families != null) {
         buf.writeInt(families.length);  // Number of families that follow.
         for (int i = 0; i < families.length; i++) {
@@ -1477,7 +1337,6 @@
             }
           } else {
             buf.writeInt(0);  // No qualifiers.
->>>>>>> d5436090
           }
         }
       } else {
@@ -1500,30 +1359,7 @@
     }
 
     public String toString() {
-<<<<<<< HEAD
-      final StringBuilder buf = new StringBuilder(12 + start_key.length + 2
-                                                  + 11 + stop_key.length + 2
-                                                  + 14 + 4
-                                                  + 22 + 5);
-      buf.append(", start_key=");
-      Bytes.pretty(buf, start_key);
-      buf.append(", stop_key=");
-      Bytes.pretty(buf, stop_key);
-      buf.append(", max_num_kvs=").append(max_num_kvs)
-        .append(", populate_blockcache=").append(populate_blockcache);
-      if (min_timestamp != 0) {
-        buf.append(", min_timestamp=").append(min_timestamp);
-      }
-      if (max_timestamp != Long.MAX_VALUE) {
-        buf.append(", max_timestamp=").append(max_timestamp);
-      }
-      return super.toStringWithQualifiers("OpenScannerRequest",
-                                          family, qualifiers,
-                                          null,
-                                          buf.toString());
-=======
       return "OpenScannerRequest(scanner=" + Scanner.this.toString() + ')';
->>>>>>> d5436090
     }
 
   }
@@ -1535,29 +1371,15 @@
    */
   private final class GetNextRowsRequest extends HBaseRpc {
 
-<<<<<<< HEAD
-    public GetNextRowsRequest() {
-      super(NEXT);  // "next"...  Great method name!
-      this.filteringCallback = Scanner.this.filteringCallback;
-=======
     @Override
     byte[] method(final byte server_version) {
       return (server_version >= RegionClient.SERVER_VERSION_095_OR_ABOVE
               ? SCAN
               : NEXT);  // "next"...  Great method name!
->>>>>>> d5436090
     }
 
     /** Serializes this request.  */
     ChannelBuffer serialize(final byte server_version) {
-<<<<<<< HEAD
-      final ChannelBuffer buf = newBuffer(server_version,
-                                          4 + 1 + 8 + 1 + 4);
-      buf.writeInt(2);  // Number of parameters.
-      writeHBaseLong(buf, scanner_id);
-      writeHBaseInt(buf, max_num_rows);
-      return buf;
-=======
       if (server_version < RegionClient.SERVER_VERSION_095_OR_ABOVE) {
         final ChannelBuffer buf = newBuffer(server_version,
                                             4 + 1 + 8 + 1 + 4);
@@ -1588,7 +1410,6 @@
         return null;
       }
       return new Response(resp.getScannerId(), rows, resp.getMoreResults());
->>>>>>> d5436090
     }
 
     public String toString() {
@@ -1622,13 +1443,6 @@
 
     /** Serializes this request.  */
     ChannelBuffer serialize(final byte server_version) {
-<<<<<<< HEAD
-      final ChannelBuffer buf = newBuffer(server_version,
-                                          4 + 1 + 8);
-      buf.writeInt(1);  // Number of parameters.
-      writeHBaseLong(buf, scanner_id);
-      return buf;
-=======
       if (server_version < RegionClient.SERVER_VERSION_095_OR_ABOVE) {
         final ChannelBuffer buf = newBuffer(server_version,
                                             4 + 1 + 8);
@@ -1655,7 +1469,6 @@
                                            + scanner_id, resp);
       }
       return null;
->>>>>>> d5436090
     }
 
     public String toString() {
