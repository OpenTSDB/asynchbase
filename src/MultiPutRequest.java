--- conflicted
+++ resolved
@@ -286,14 +286,9 @@
       }
       nkeys_per_family++;
 
-<<<<<<< HEAD
-      buf.writeInt(KeyValue.serializedLength(edit.key(), edit.family(), edit.qualifier(), edit.value()));
-      KeyValue.serialize(buf, KeyValue.PUT, Long.MAX_VALUE, edit.key(), edit.family(), edit.qualifier(), edit.value());
-=======
       final KeyValue kv = edit.kv();
       nbytes_per_family += kv.predictSerializedSize();
       kv.serialize(buf, KeyValue.PUT);
->>>>>>> 482c3930
       prev = edit;
     }  // Yay, we made it!
 
