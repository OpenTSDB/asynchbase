/*
 * Copyright (C) 2010-2012  The Async HBase Authors.  All rights reserved.
 * This file is part of Async HBase.
 *
 * Redistribution and use in source and binary forms, with or without
 * modification, are permitted provided that the following conditions are met:
 *   - Redistributions of source code must retain the above copyright notice,
 *     this list of conditions and the following disclaimer.
 *   - Redistributions in binary form must reproduce the above copyright notice,
 *     this list of conditions and the following disclaimer in the documentation
 *     and/or other materials provided with the distribution.
 *   - Neither the name of the StumbleUpon nor the names of its contributors
 *     may be used to endorse or promote products derived from this software
 *     without specific prior written permission.
 * THIS SOFTWARE IS PROVIDED BY THE COPYRIGHT HOLDERS AND CONTRIBUTORS "AS IS"
 * AND ANY EXPRESS OR IMPLIED WARRANTIES, INCLUDING, BUT NOT LIMITED TO, THE
 * IMPLIED WARRANTIES OF MERCHANTABILITY AND FITNESS FOR A PARTICULAR PURPOSE
 * ARE DISCLAIMED.  IN NO EVENT SHALL THE COPYRIGHT HOLDER OR CONTRIBUTORS BE
 * LIABLE FOR ANY DIRECT, INDIRECT, INCIDENTAL, SPECIAL, EXEMPLARY, OR
 * CONSEQUENTIAL DAMAGES (INCLUDING, BUT NOT LIMITED TO, PROCUREMENT OF
 * SUBSTITUTE GOODS OR SERVICES; LOSS OF USE, DATA, OR PROFITS; OR BUSINESS
 * INTERRUPTION) HOWEVER CAUSED AND ON ANY THEORY OF LIABILITY, WHETHER IN
 * CONTRACT, STRICT LIABILITY, OR TORT (INCLUDING NEGLIGENCE OR OTHERWISE)
 * ARISING IN ANY WAY OUT OF THE USE OF THIS SOFTWARE, EVEN IF ADVISED OF THE
 * POSSIBILITY OF SUCH DAMAGE.
 */
package org.hbase.async;

<<<<<<< HEAD
import java.io.IOException;
import java.net.InetAddress;
import java.net.Inet6Address;
import java.net.InetSocketAddress;
import java.net.SocketAddress;
import java.net.UnknownHostException;
import java.util.ArrayList;
import java.util.Arrays;
import java.util.Collection;
import java.util.HashMap;
import java.util.Iterator;
import java.util.List;
import java.util.Map;
import java.util.concurrent.ConcurrentHashMap;
import java.util.concurrent.ConcurrentSkipListMap;
import java.util.concurrent.Executor;
import java.util.concurrent.Executors;
import java.util.concurrent.atomic.AtomicInteger;

import static java.util.concurrent.TimeUnit.MILLISECONDS;

=======
import java.net.Inet6Address;
>>>>>>> 003c6065
import com.google.common.cache.LoadingCache;
import com.google.protobuf.InvalidProtocolBufferException;
import com.stumbleupon.async.Callback;
import com.stumbleupon.async.Deferred;
import org.apache.zookeeper.AsyncCallback;
import org.apache.zookeeper.KeeperException.Code;
import org.apache.zookeeper.WatchedEvent;
import org.apache.zookeeper.Watcher;
import org.apache.zookeeper.ZooKeeper;
import org.apache.zookeeper.data.Stat;
import org.hbase.async.generated.ZooKeeperPB;
import org.jboss.netty.channel.ChannelEvent;
import org.jboss.netty.channel.ChannelHandler;
import org.jboss.netty.channel.ChannelHandlerContext;
import org.jboss.netty.channel.ChannelStateEvent;
import org.jboss.netty.channel.DefaultChannelPipeline;
import org.jboss.netty.channel.socket.ClientSocketChannelFactory;
import org.jboss.netty.channel.socket.SocketChannel;
import org.jboss.netty.channel.socket.SocketChannelConfig;
import org.jboss.netty.channel.socket.nio.NioChannelConfig;
import org.jboss.netty.channel.socket.nio.NioClientBossPool;
import org.jboss.netty.channel.socket.nio.NioClientSocketChannelFactory;
import org.jboss.netty.channel.socket.nio.NioWorkerPool;
import org.jboss.netty.handler.timeout.IdleState;
import org.jboss.netty.handler.timeout.IdleStateAwareChannelHandler;
import org.jboss.netty.handler.timeout.IdleStateEvent;
import org.jboss.netty.handler.timeout.IdleStateHandler;
import org.jboss.netty.util.HashedWheelTimer;
import org.jboss.netty.util.ThreadNameDeterminer;
import org.jboss.netty.util.Timeout;
import org.jboss.netty.util.Timer;
import org.jboss.netty.util.TimerTask;
import org.slf4j.Logger;
import org.slf4j.LoggerFactory;

import java.io.IOException;
import java.net.InetAddress;
import java.net.InetSocketAddress;
import java.net.SocketAddress;
import java.net.UnknownHostException;
import java.util.ArrayList;
import java.util.Arrays;
import java.util.Collection;
import java.util.HashMap;
import java.util.Iterator;
import java.util.List;
import java.util.Map;
import java.util.concurrent.ConcurrentHashMap;
import java.util.concurrent.ConcurrentSkipListMap;
import java.util.concurrent.Executor;
import java.util.concurrent.Executors;
import java.util.concurrent.atomic.AtomicInteger;

import static java.util.concurrent.TimeUnit.MILLISECONDS;

/**
 * A fully asynchronous, thread-safe, modern HBase client.
 * <p>
 * Unlike the traditional HBase client ({@code HTable}), this client should be
 * instantiated only once.  You can use it with any number of tables at the
 * same time.  The only case where you should have multiple instances is when
 * you want to use multiple different clusters at the same time.
 * <p>
 * If you play by the rules, this client is (in theory {@code :D}) completely
 * thread-safe.  Read the documentation carefully to know what the requirements
 * are for this guarantee to apply.
 * <p>
 * This client is fully non-blocking, any blocking operation will return a
 * {@link Deferred} instance to which you can attach a {@link Callback} chain
 * that will execute when the asynchronous operation completes.
 *
 * <h1>Note regarding {@code HBaseRpc} instances passed to this class</h1>
 * Every {@link HBaseRpc} passed to a method of this class should not be
 * changed or re-used until the {@code Deferred} returned by that method
 * calls you back.  <strong>Changing or re-using any {@link HBaseRpc} for
 * an RPC in flight will lead to <em>unpredictable</em> results and voids
 * your warranty</strong>.
 *
 * <h1>Data Durability</h1>
 * Some methods or RPC types take a {@code durable} argument.  When an edit
 * requests to be durable, the success of the RPC guarantees that the edit is
 * safely and durably stored by HBase and won't be lost.  In case of server
 * failures, the edit won't be lost although it may become momentarily
 * unavailable.  Setting the {@code durable} argument to {@code false} makes
 * the operation complete faster (and puts a lot less strain on HBase), but
 * removes this durability guarantee.  In case of a server failure, the edit
 * may (or may not) be lost forever.  When in doubt, leave it to {@code true}
 * (or use the corresponding method that doesn't accept a {@code durable}
 * argument as it will default to {@code true}).  Setting it to {@code false}
 * is useful in cases where data-loss is acceptable, e.g. during batch imports
 * (where you can re-run the whole import in case of a failure), or when you
 * intend to do statistical analysis on the data (in which case some missing
 * data won't affect the results as long as the data loss caused by machine
 * failures preserves the distribution of your data, which depends on how
 * you're building your row keys and how you're using HBase, so be careful).
 * <p>
 * Bear in mind that this durability guarantee holds only once the RPC has
 * completed successfully.  Any edit temporarily buffered on the client side
 * or in-flight will be lost if the client itself crashes.  You can control
 * how much buffering is done by the client by using {@link #setFlushInterval}
 * and you can force-flush the buffered edits by calling {@link #flush}.  When
 * you're done using HBase, you <strong>must not</strong> just give up your
 * reference to your {@code HBaseClient}, you must shut it down gracefully by
 * calling {@link #shutdown}.  If you fail to do this, then all edits still
 * buffered by the client will be lost.
 * <p>
 * <b>NOTE</b>: This entire section assumes that you use a distributed file
 * system that provides HBase with the required durability semantics.  If
 * you use HDFS, make sure you have a version of HDFS that provides HBase
 * the necessary API and semantics to durability store its data.
 *
 * <h1>{@code throws} clauses</h1>
 * None of the asynchronous methods in this API are expected to throw an
 * exception.  But the {@link Deferred} object they return to you can carry an
 * exception that you should handle (using "errbacks", see the javadoc of
 * {@link Deferred}).  In order to be able to do proper asynchronous error
 * handling, you need to know what types of exceptions you're expected to face
 * in your errbacks.  In order to document that, the methods of this API use
 * javadoc's {@code @throws} to spell out the exception types you should
 * handle in your errback.  Asynchronous exceptions will be indicated as such
 * in the javadoc with "(deferred)".
 * <p>
 * For instance, if a method {@code foo} pretends to throw an
 * {@link UnknownScannerException} and returns a {@code Deferred<Whatever>},
 * then you should use the method like so:
 * <pre>
 *   HBaseClient client = ...;
 *   {@link Deferred}{@code <Whatever>} d = client.foo();
 *   d.addCallbacks(new {@link Callback}{@code <Whatever, SomethingElse>}() {
 *     SomethingElse call(Whatever arg) {
 *       LOG.info("Yay, RPC completed successfully!");
 *       return new SomethingElse(arg.getWhateverResult());
 *     }
 *     String toString() {
 *       return "handle foo response";
 *     }
 *   },
 *   new {@link Callback}{@code <Exception, Object>}() {
 *     Object call(Exception arg) {
 *       if (arg instanceof {@link UnknownScannerException}) {
 *         LOG.error("Oops, we used the wrong scanner?", arg);
 *         return otherAsyncOperation();  // returns a {@code Deferred<Blah>}
 *       }
 *       LOG.error("Sigh, the RPC failed and we don't know what to do", arg);
 *       return arg;  // Pass on the error to the next errback (if any);
 *     }
 *     String toString() {
 *       return "foo errback";
 *     }
 *   });
 * </pre>
 * This code calls {@code foo}, and upon successful completion transforms the
 * result from a {@code Whatever} to a {@code SomethingElse} (which will then
 * be given to the next callback in the chain, if any).  When there's a
 * failure, the errback is called instead and it attempts to handle a
 * particular type of exception by retrying the operation differently.
 */
public final class HBaseClient {
  /*
   * TODO(tsuna): Address the following.
   *
   * - Properly handle disconnects.
   *    - Attempt to reconnect a couple of times, see if it was a transient
   *      network blip.
   *    - If the -ROOT- region is unavailable when we start, we should
   *      put a watch in ZK instead of polling it every second.
   * - Stats:
   *     - QPS per RPC type.
   *     - Latency histogram per RPC type (requires open-sourcing the SU Java
   *       stats classes that I wrote in a separate package).
   *     - Cache hit rate in the local META cache.
   *     - RPC errors and retries.
   *     - Typical batch size when flushing edits (is that useful?).
   * - Write unit tests and benchmarks!
   */

  private static final Logger LOG = LoggerFactory.getLogger(HBaseClient.class);

  /**
   * An empty byte array you can use.  This can be useful for instance with
   * {@link Scanner#setStartKey} and {@link Scanner#setStopKey}.
   */
  public static final byte[] EMPTY_ARRAY = new byte[0];

  /** A byte array containing a single zero byte.  */
  private static final byte[] ZERO_ARRAY = new byte[] { 0 };

  protected static final byte[] ROOT = new byte[] { '-', 'R', 'O', 'O', 'T', '-' };
  protected static final byte[] ROOT_REGION = new byte[] { '-', 'R', 'O', 'O', 'T', '-', ',', ',', '0' };
  protected static final byte[] META = new byte[] { '.', 'M', 'E', 'T', 'A', '.' };
  protected static final byte[] INFO = new byte[] { 'i', 'n', 'f', 'o' };
  protected static final byte[] REGIONINFO = new byte[] { 'r', 'e', 'g', 'i', 'o', 'n', 'i', 'n', 'f', 'o' };
  protected static final byte[] SERVER = new byte[] { 's', 'e', 'r', 'v', 'e', 'r' };
  /** HBase 0.95 and up: .META. is now hbase:meta */
  protected static final byte[] HBASE96_META =
    new byte[] { 'h', 'b', 'a', 's', 'e', ':', 'm', 'e', 't', 'a' };
  /** New for HBase 0.95 and up: the name of META is fixed.  */
  protected static final byte[] META_REGION_NAME =
    new byte[] { 'h', 'b', 'a', 's', 'e', ':', 'm', 'e', 't', 'a', ',', ',', '1' };
  /** New for HBase 0.95 and up: the region info for META is fixed.  */
  protected static final RegionInfo META_REGION =
    new RegionInfo(HBASE96_META, META_REGION_NAME, EMPTY_ARRAY);

  /**
   * In HBase 0.95 and up, this magic number is found in a couple places.
   * It's used in the znode that points to the .META. region, to
   * indicate that the contents of the znode is a protocol buffer.
   * It's also used in the value of the KeyValue found in the .META. table
   * that contain a {@link RegionInfo}, to indicate that the value contents
   * is a protocol buffer.
   */
  static final int PBUF_MAGIC = 1346524486;  // 4 bytes: "PBUF"

  /**
   * Timer we use to handle all our timeouts.
   * TODO(tsuna): Get it through the ctor to share it with others.
   */
  private final HashedWheelTimer timer;
  
  /** A separate timer thread used for processing RPC timeout callbacks. We
   * keep it separate as a bad HBase server can cause a timeout storm and we 
   * don't want to block any flushes and operations on other region servers.
   */
  private final HashedWheelTimer rpc_timeout_timer;

  /** Up to how many milliseconds can we buffer an edit on the client side.  */
  private volatile short flush_interval;
  
  /** How many different counters do we want to keep in memory for buffering. */
  private volatile int increment_buffer_size;
  
  /**
   * Low and high watermarks when buffering RPCs due to an NSRE.
   * @see #handleNSRE
   */
  private int nsre_low_watermark;
  private int nsre_high_watermark;
  
  /**
   * Factory through which we will create all its channels / sockets.
   */
  private final ClientSocketChannelFactory channel_factory;

  /** Watcher to keep track of the -ROOT- region in ZooKeeper.  */
  private final ZKClient zkclient;

  /**
   * The client currently connected to the -ROOT- region.
   * If this is {@code null} then we currently don't know where the -ROOT-
   * region is and we're waiting for a notification from ZooKeeper to tell
   * us where it is.
   * Note that with HBase 0.95, {@link #has_root} would be false, and this
   * would instead point to the .META. region.
   */
  private volatile RegionClient rootregion;

  /**
   * Whether or not there is a -ROOT- region.
   * When connecting to HBase 0.95 and up, this would be set to false, so we
   * would go straight to .META. instead.
   */
  volatile boolean has_root = true;

  /**
   * Maps {@code (table, start_key)} pairs to the {@link RegionInfo} that
   * serves this key range for this table.
   * <p>
   * The keys in this map are region names.
   * @see #createRegionSearchKey
   * Because it's a sorted map, we can efficiently find a region given an
   * arbitrary key.
   * @see #getRegion
   * <p>
   * This map and the next 2 maps contain the same data, but indexed
   * differently.  There is no consistency guarantee across the maps.
   * They are not updated all at the same time atomically.  This map
   * is always the first to be updated, because that's the map from
   * which all the lookups are done in the fast-path of the requests
   * that need to locate a region.  The second map to be updated is
   * {@link region2client}, because it comes second in the fast-path
   * of every requests that need to locate a region.  The third map
   * is only used to handle RegionServer disconnections gracefully.
   * <p>
   * Note: before using the {@link RegionInfo} you pull out of this map,
   * you <b>must</b> ensure that {@link RegionInfo#table} doesn't return
   * {@link #EMPTY_ARRAY}.  If it does, it means you got a special entry
   * used to indicate that this region is known to be unavailable right
   * now due to an NSRE.  You must not use this {@link RegionInfo} as
   * if it was a normal entry.
   * @see #handleNSRE
   */
  private final ConcurrentSkipListMap<byte[], RegionInfo> regions_cache =
    new ConcurrentSkipListMap<byte[], RegionInfo>(RegionInfo.REGION_NAME_CMP);

  /**
   * Maps a {@link RegionInfo} to the client currently connected to the
   * RegionServer that serves this region.
   * <p>
   * The opposite mapping is stored in {@link #client2regions}.
   * There's no consistency guarantee with that other map.
   * See the javadoc for {@link #regions_cache} regarding consistency.
   */
  private final ConcurrentHashMap<RegionInfo, RegionClient> region2client =
    new ConcurrentHashMap<RegionInfo, RegionClient>();

  /**
   * Maps a client connected to a RegionServer to the list of regions we know
   * it's serving so far.
   * <p>
   * The opposite mapping is stored in {@link #region2client}.
   * There's no consistency guarantee with that other map.
   * See the javadoc for {@link #regions_cache} regarding consistency.
   * <p>
   * Each list in the map is protected by its own monitor lock.
   */
  private final ConcurrentHashMap<RegionClient, ArrayList<RegionInfo>>
    client2regions = new ConcurrentHashMap<RegionClient, ArrayList<RegionInfo>>();

  /**
   * Cache that maps a RegionServer address ("ip:port") to the client
   * connected to it.
   * <p>
   * Access to this map must be synchronized by locking its monitor.
   * Lock ordering: when locking both this map and a RegionClient, the
   * RegionClient must always be locked first to avoid deadlocks.  Logging
   * the contents of this map (or calling toString) requires copying it first.
   * <p>
   * This isn't a {@link ConcurrentHashMap} because we don't use it frequently
   * (just when connecting to / disconnecting from RegionServers) and when we
   * add something to it, we want to do an atomic get-and-put, but
   * {@code putIfAbsent} isn't a good fit for us since it requires to create
   * an object that may be "wasted" in case another thread wins the insertion
   * race, and we don't want to create unnecessary connections.
   * <p>
   * Upon disconnection, clients are automatically removed from this map.
   * We don't use a {@code ChannelGroup} because a {@code ChannelGroup} does
   * the clean-up on the {@code channelClosed} event, which is actually the
   * 3rd and last event to be fired when a channel gets disconnected.  The
   * first one to get fired is, {@code channelDisconnected}.  This matters to
   * us because we want to purge disconnected clients from the cache as
   * quickly as possible after the disconnection, to avoid handing out clients
   * that are going to cause unnecessary errors.
   * @see RegionClientPipeline#handleDisconnect
   */
  private final HashMap<String, RegionClient> ip2client =
    new HashMap<String, RegionClient>();

  /**
   * Map of region name to list of pending RPCs for this region.
   * <p>
   * The array-list isn't expected to be empty, except during rare race
   * conditions.  When the list is non-empty, the first element in the
   * list should be a special "probe" RPC we build to detect when the
   * region NSRE'd is back online.
   * <p>
   * For more details on how this map is used, please refer to the
   * documentation of {@link #handleNSRE}.
   * <p>
   * Each list in the map is protected by its own monitor lock.
   */
  private final ConcurrentSkipListMap<byte[], ArrayList<HBaseRpc>> got_nsre =
    new ConcurrentSkipListMap<byte[], ArrayList<HBaseRpc>>(RegionInfo.REGION_NAME_CMP);

  /**
   * Buffer for atomic increment coalescing.
   * This buffer starts out null, and remains so until the first time we need
   * to buffer an increment.  Once lazily initialized, this buffer will never
   * become null again.
   * <p>
   * We do this so that we can lazily schedule the flush timer only if we ever
   * have buffered increments.  Applications without buffered increments don't
   * need to pay any memory for the buffer or any CPU time for a useless timer.
   * @see #setupIncrementCoalescing
   */
  private volatile LoadingCache<BufferedIncrement, BufferedIncrement.Amount> increment_buffer;
  private volatile LoadingCache<BufferedMultiColumnIncrement, BufferedMultiColumnIncrement.Amounts> multi_column_increment_buffer;

  /** The configuration for this client */
  private final Config config;
  
  /** Integers for thread naming */
  final static AtomicInteger BOSS_THREAD_ID = new AtomicInteger();
  final static AtomicInteger WORKER_THREAD_ID = new AtomicInteger();
  final static AtomicInteger TIMER_THREAD_ID = new AtomicInteger();
  
  /** Default RPC timeout in milliseconds from the config */
  private final int rpc_timeout;
  
  private boolean increment_buffer_durable = false;
  
  // ------------------------ //
  // Client usage statistics. //
  // ------------------------ //

  /** Number of connections created by {@link #newClient}.  */
  private final Counter num_connections_created = new Counter();

  /** How many {@code -ROOT-} lookups were made.  */
  private final Counter root_lookups = new Counter();

  /** How many {@code .META.} lookups were made (with a permit).  */
  private final Counter meta_lookups_with_permit = new Counter();

  /** How many {@code .META.} lookups were made (without a permit).  */
  private final Counter meta_lookups_wo_permit = new Counter();

  /** Number of calls to {@link #flush}.  */
  private final Counter num_flushes = new Counter();

  /** Number of NSREs handled by {@link #handleNSRE}.  */
  private final Counter num_nsres = new Counter();

  /** Number of RPCs delayed by {@link #handleNSRE}.  */
  private final Counter num_nsre_rpcs = new Counter();

  /** Number of {@link MultiAction} sent to the network.  */
  final Counter num_multi_rpcs = new Counter();

  /** Number of calls to {@link #get}.  */
  private final Counter num_gets = new Counter();

  /** Number of calls to {@link #openScanner}.  */
  private final Counter num_scanners_opened = new Counter();

  /** Number of calls to {@link #scanNextRows}.  */
  private final Counter num_scans = new Counter();

  /** Number calls to {@link #put}.  */
  private final Counter num_puts = new Counter();

  /** Number calls to {@link #append}.  */
  private final Counter num_appends = new Counter();
  
  /** Number calls to {@link #lockRow}.  */
  private final Counter num_row_locks = new Counter();

  /** Number calls to {@link #delete}.  */
  private final Counter num_deletes = new Counter();

  /** Number of {@link AtomicIncrementRequest} sent.  */
  private final Counter num_atomic_increments = new Counter();
  
  /** Number of region clients closed due to being idle.  */
  private final Counter idle_connections_closed = new Counter();

  /**
   * Constructor.
   * @param quorum_spec The specification of the quorum, e.g.
   * {@code "host1,host2,host3"}.
   */
  public HBaseClient(final String quorum_spec) {
    this(quorum_spec, "/hbase");
  }

  /**
   * Constructor.
   * @param quorum_spec The specification of the quorum, e.g.
   * {@code "host1,host2,host3"}.
   * @param base_path The base path under which is the znode for the
   * -ROOT- region.
   */
  public HBaseClient(final String quorum_spec, final String base_path) {
    this(quorum_spec, base_path, defaultChannelFactory(new Config()));
  }

  /**
   * Constructor for advanced users with special needs.
   * <p>
   * <strong>NOTE:</strong> Only advanced users who really know what they're
   * doing should use this constructor.  Passing an inappropriate thread
   * pool, or blocking its threads will prevent this {@code HBaseClient}
   * from working properly or lead to poor performance.
   * @param quorum_spec The specification of the quorum, e.g.
   * {@code "host1,host2,host3"}.
   * @param base_path The base path under which is the znode for the
   * -ROOT- region.
   * @param executor The executor from which to obtain threads for NIO
   * operations.  It is <strong>strongly</strong> encouraged to use a
   * {@link Executors#newCachedThreadPool} or something equivalent unless
   * you're sure to understand how Netty creates and uses threads.
   * Using a fixed-size thread pool will not work the way you expect.
   * <p>
   * Note that calling {@link #shutdown} on this client will <b>NOT</b>
   * shut down the executor.
   * @see NioClientSocketChannelFactory
   * @since 1.2
   */
  public HBaseClient(final String quorum_spec, final String base_path,
                     final Executor executor) {
    this(quorum_spec, base_path, new CustomChannelFactory(executor));
  }

  /**
   * Constructor for advanced users with special needs.
   * <p>
   * Most users don't need to use this constructor.
   * @param quorum_spec The specification of the quorum, e.g.
   * {@code "host1,host2,host3"}.
   * @param base_path The base path under which is the znode for the
   * -ROOT- region.
   * @param channel_factory A custom factory to use to create sockets.
   * <p>
   * Note that calling {@link #shutdown} on this client will also cause the
   * shutdown and release of the factory and its underlying thread pool.
   * @since 1.2
   */
  public HBaseClient(final String quorum_spec, final String base_path,
                     final ClientSocketChannelFactory channel_factory) {
    this.channel_factory = channel_factory;
    zkclient = new ZKClient(quorum_spec, base_path);
    config = new Config();
    rpc_timeout = config.getInt("hbase.rpc.timeout");
    timer = newTimer(config, "HBaseClient");
    rpc_timeout_timer = newTimer(config, "RPC Timeout Timer");
    flush_interval = config.getShort("hbase.rpcs.buffered_flush_interval");
    increment_buffer_size = config.getInt("hbase.increments.buffer_size");
<<<<<<< HEAD
    nsre_low_watermark = config.getInt("hbase.nsre.low_watermark");
    nsre_high_watermark = config.getInt("hbase.nsre.high_watermark");
=======
    nsre_low_watermark = config.getShort("hbase.nsre.low_watermark");
    nsre_high_watermark = config.getShort("hbase.nsre.high_watermark");
    if (config.properties.containsKey("hbase.increments.durable")) {
      increment_buffer_durable = config.getBoolean("hbase.increments.durable");
    }
>>>>>>> 003c6065
  }
  
  /**
   * Constructor accepting a configuration object with at least the 
   * "hbase.zookeeper.quorum" specified in the format {@code "host1,host2,host3"}.
   * @param config A configuration object
   * @since 1.7
   */
  public HBaseClient(final Config config) {
    this(config, defaultChannelFactory(config));
  }
  
  /**
   * Constructor accepting a configuration object with at least the 
   * "hbase.zookeeper.quorum" specified in the format {@code "host1,host2,host3"}
   * and an executor thread pool.
   * @param config A configuration object
   * @param executor The executor from which to obtain threads for NIO
   * operations.  It is <strong>strongly</strong> encouraged to use a
   * {@link Executors#newCachedThreadPool} or something equivalent unless
   * you're sure to understand how Netty creates and uses threads.
   * Using a fixed-size thread pool will not work the way you expect.
   * <p>
   * Note that calling {@link #shutdown} on this client will <b>NOT</b>
   * shut down the executor.
   * @see NioClientSocketChannelFactory
   * @since 1.7
   */
  public HBaseClient(final Config config, final Executor executor) {
    this(config, new CustomChannelFactory(executor));
  }
  
  /**
   * Constructor accepting a configuration object with at least the 
   * "hbase.zookeeper.quorum" specified in the format {@code "host1,host2,host3"}
   * and a custom channel factory for advanced users.
   * <p>
   * Most users don't need to use this constructor.
   * @param config A configuration object
   * @param channel_factory A custom factory to use to create sockets.
   * <p>
   * Note that calling {@link #shutdown} on this client will also cause the
   * shutdown and release of the factory and its underlying thread pool.
   * @since 1.7
   */
  public HBaseClient(final Config config, 
      final ClientSocketChannelFactory channel_factory) {
    this.channel_factory = channel_factory;
    zkclient = new ZKClient(config.getString("hbase.zookeeper.quorum"), 
        config.getString("hbase.zookeeper.znode.parent"));
    this.config = config;
    rpc_timeout = config.getInt("hbase.rpc.timeout");
    timer = newTimer(config, "HBaseClient");
    rpc_timeout_timer = newTimer(config, "RPC Timeout Timer");
    flush_interval = config.getShort("hbase.rpcs.buffered_flush_interval");
    increment_buffer_size = config.getInt("hbase.increments.buffer_size");
<<<<<<< HEAD
    nsre_low_watermark = config.getInt("hbase.nsre.low_watermark");
    nsre_high_watermark = config.getInt("hbase.nsre.high_watermark");
=======
    nsre_low_watermark = config.getShort("hbase.nsre.low_watermark");
    nsre_high_watermark = config.getShort("hbase.nsre.high_watermark");
    if (config.properties.containsKey("hbase.increments.durable")) {
      increment_buffer_durable = config.getBoolean("hbase.increments.durable");
    }
>>>>>>> 003c6065
  }
  
  /**
   * Package private timer constructor that provides a useful name for the
   * timer thread.
   * @param config The config object used to pull out the tick interval
   * @param name A name to stash in the timer
   * @return A timer
   */
  static HashedWheelTimer newTimer(final Config config, final String name) {
    class TimerThreadNamer implements ThreadNameDeterminer {
      @Override
      public String determineThreadName(String currentThreadName,
          String proposedThreadName) throws Exception {
        return "AsyncHBase Timer " + name + " #" + TIMER_THREAD_ID.incrementAndGet();
      }
    }
    if (config == null) {
      return new HashedWheelTimer(Executors.defaultThreadFactory(), 
          new TimerThreadNamer(), 100, MILLISECONDS, 512);
    }
    return new HashedWheelTimer(Executors.defaultThreadFactory(), 
        new TimerThreadNamer(), config.getShort("hbase.timer.tick"), 
        MILLISECONDS, config.getInt("hbase.timer.ticks_per_wheel"));
  }
  
  /** Creates a default channel factory in case we haven't been given one. 
   * The factory will use Netty defaults and provide thread naming rules for
   * easier debugging.
   * @param config The config to pull settings from 
   */
  private static NioClientSocketChannelFactory defaultChannelFactory(
      final Config config) {
    class BossThreadNamer implements ThreadNameDeterminer {
      @Override
      public String determineThreadName(String currentThreadName,
          String proposedThreadName) throws Exception {
        return "AsyncHBase I/O Boss #" + BOSS_THREAD_ID.incrementAndGet();
      }
    }
    
    class WorkerThreadNamer implements ThreadNameDeterminer {
      @Override
      public String determineThreadName(String currentThreadName,
          String proposedThreadName) throws Exception {
        return "AsyncHBase I/O Worker #" + WORKER_THREAD_ID.incrementAndGet();
      }
    }
    
    final Executor executor = Executors.newCachedThreadPool();
    final NioClientBossPool boss_pool = 
        new NioClientBossPool(executor, 1, newTimer(config, "Boss Pool"), 
            new BossThreadNamer());
    final int num_workers = config.hasProperty("hbase.workers.size") ? 
        config.getInt("hbase.workers.size") : 
          Runtime.getRuntime().availableProcessors() * 2;
    final NioWorkerPool worker_pool = new NioWorkerPool(executor, 
        num_workers, new WorkerThreadNamer());
    return new NioClientSocketChannelFactory(boss_pool, worker_pool);
  }

  /** A custom channel factory that doesn't shutdown its executor.  */
  private static final class CustomChannelFactory
    extends NioClientSocketChannelFactory {
      CustomChannelFactory(final Executor executor) {
        super(executor, executor);
      }
      @Override
      public void releaseExternalResources() {
        // Do nothing, we don't want to shut down the executor.
      }
  }

  /**
   * Returns a snapshot of usage statistics for this client.
   * @since 1.3
   */
  public ClientStats stats() {
    final LoadingCache<BufferedIncrement, BufferedIncrement.Amount> cache =
      increment_buffer;
    
    long inflight_rpcs = 0;
    long pending_rpcs = 0;
    long pending_batched_rpcs = 0;
    int dead_region_clients = 0;
    
    final Collection<RegionClient> region_clients = client2regions.keySet();
    
    for (final RegionClient rc : region_clients) {
      final RegionClientStats stats = rc.stats();
      inflight_rpcs += stats.inflightRPCs();
      pending_rpcs += stats.pendingRPCs();
      pending_batched_rpcs += stats.pendingBatchedRPCs();
      if (stats.isDead()) {
        dead_region_clients++;
      }
    }
    
    return new ClientStats(
      num_connections_created.get(),
      root_lookups.get(),
      meta_lookups_with_permit.get(),
      meta_lookups_wo_permit.get(),
      num_flushes.get(),
      num_nsres.get(),
      num_nsre_rpcs.get(),
      num_multi_rpcs.get(),
      num_gets.get(),
      num_scanners_opened.get(),
      num_scans.get(),
      num_puts.get(),
      num_appends.get(),
      num_row_locks.get(),
      num_deletes.get(),
      num_atomic_increments.get(),
      cache != null ? cache.stats() : BufferedIncrement.ZERO_STATS,
      inflight_rpcs,
      pending_rpcs,
      pending_batched_rpcs,
      dead_region_clients,
      region_clients.size(),
      idle_connections_closed.get()
    );
  }

  /**
   * Returns a list of region client stats objects for debugging.
   * @return A list of region client statistics
   * @since 1.7
   */
  public List<RegionClientStats> regionStats() {
    final Collection<RegionClient> region_clients = client2regions.keySet();
    final List<RegionClientStats> stats = 
        new ArrayList<RegionClientStats>(region_clients.size());
    for (final RegionClient rc : region_clients) {
      stats.add(rc.stats());
    }
    return stats;
  }
  
  /**
   * Flushes to HBase any buffered client-side write operation.
   * <p>
   * @return A {@link Deferred}, whose callback chain will be invoked when
   * everything that was buffered at the time of the call has been flushed.
   * <p>
   * Note that this doesn't guarantee that <b>ALL</b> outstanding RPCs have
   * completed.  This doesn't introduce any sort of global sync point.  All
   * it does really is it sends any buffered RPCs to HBase.
   */
  public Deferred<Object> flush() {
    {
      // If some RPCs are waiting for -ROOT- to be discovered, we too must wait
      // because some of those RPCs could be edits that we must wait on.
      final Deferred<Object> d = zkclient.getDeferredRootIfBeingLookedUp();
      if (d != null) {
        LOG.debug("Flush needs to wait on {} to come back",
                  has_root ? "-ROOT-" : ".META.");
        final class RetryFlush implements Callback<Object, Object> {
          public Object call(final Object arg) {
            LOG.debug("Flush retrying after {} came back",
                      has_root ? "-ROOT-" : ".META.");
            return flush();
          }
          public String toString() {
            return "retry flush";
          }
        }
        return d.addBoth(new RetryFlush());
      }
    }

    num_flushes.increment();
    final boolean need_sync;
    {
      final LoadingCache<BufferedIncrement, BufferedIncrement.Amount> buf =
        increment_buffer;  // Single volatile-read.
      if (buf != null && !buf.asMap().isEmpty()) {
        flushBufferedIncrements(buf);
        need_sync = true;

      } else {
        final LoadingCache<BufferedMultiColumnIncrement, BufferedMultiColumnIncrement.Amounts> multiColumnBuf =
          multi_column_increment_buffer;  // Single volatile-read.
        if (multiColumnBuf != null && !multiColumnBuf.asMap().isEmpty()) {
          flushBufferedMultiColumnIncrements(multiColumnBuf);
          need_sync = true;

        } else {
          need_sync = false;
        }
      }
    }
    final ArrayList<Deferred<Object>> d =
      new ArrayList<Deferred<Object>>(client2regions.size()
                                      + got_nsre.size() * 8);
    // Bear in mind that we're traversing a ConcurrentHashMap, so we may get
    // clients that have been removed from the map since we started iterating.
    for (final RegionClient client : client2regions.keySet()) {
      d.add(need_sync ? client.sync() : client.flush());
    }
    for (final ArrayList<HBaseRpc> nsred : got_nsre.values()) {
      synchronized (nsred) {
        for (final HBaseRpc rpc : nsred) {
          if (rpc instanceof HBaseRpc.IsEdit) {
            d.add(rpc.getDeferred());
          }
        }
      }
    }
    @SuppressWarnings("unchecked")
    final Deferred<Object> flushed = (Deferred) Deferred.group(d);
    return flushed;
  }

  /**
   * Sets the maximum time (in milliseconds) for which edits can be buffered.
   * <p>
   * This interval will be honored on a "best-effort" basis.  Edits can be
   * buffered for longer than that due to GC pauses, the resolution of the
   * underlying timer, thread scheduling at the OS level (particularly if the
   * OS is overloaded with concurrent requests for CPU time), any low-level
   * buffering in the TCP/IP stack of the OS, etc.
   * <p>
   * Setting a longer interval allows the code to batch requests more
   * efficiently but puts you at risk of greater data loss if the JVM
   * or machine was to fail.  It also entails that some edits will not
   * reach HBase until a longer period of time, which can be troublesome
   * if you have other applications that need to read the "latest" changes.
   * <p>
   * Setting this interval to 0 disables this feature.
   * <p>
   * The change is guaranteed to take effect at most after a full interval
   * has elapsed, <i>using the previous interval</i> (which is returned).
   * @param flush_interval A positive time interval in milliseconds.
   * @return The previous flush interval.
   * @throws IllegalArgumentException if {@code flush_interval < 0}.
   */
  public short setFlushInterval(final short flush_interval) {
    // Note: if we have buffered increments, they'll pick up the new flush
    // interval next time the current timer fires.
    if (flush_interval < 0) {
      throw new IllegalArgumentException("Negative: " + flush_interval);
    }
    final short prev = config.getShort("hbase.rpcs.buffered_flush_interval");
    config.overrideConfig("hbase.rpcs.buffered_flush_interval", 
        Short.toString(flush_interval));
    this.flush_interval = flush_interval; 
    return prev;
  }

  /**
   * Changes the size of the increment buffer.
   * <p>
   * <b>NOTE:</b> because there is no way to resize the existing buffer,
   * this method will flush the existing buffer and create a new one.
   * This side effect might be unexpected but is unfortunately required.
   * <p>
   * This determines the maximum number of counters this client will keep
   * in-memory to allow increment coalescing through
   * {@link #bufferAtomicIncrement}.
   * <p>
   * The greater this number, the more memory will be used to buffer
   * increments, and the more efficient increment coalescing can be
   * if you have a high-throughput application with a large working
   * set of counters.
   * <p>
   * If your application has excessively large keys or qualifiers, you might
   * consider using a lower number in order to reduce memory usage.
   * @param increment_buffer_size The new size of the buffer.
   * @return The previous size of the buffer.
   * @throws IllegalArgumentException if {@code increment_buffer_size < 0}.
   * @since 1.3
   */
  public int setIncrementBufferSize(final int increment_buffer_size) {
    if (increment_buffer_size < 0) {
      throw new IllegalArgumentException("Negative: " + increment_buffer_size);
    }
    final int current = config.getInt("hbase.increments.buffer_size");
    if (current == increment_buffer_size) {
      return current;
    }
    config.overrideConfig("hbase.increments.buffer_size", 
        Integer.toString(increment_buffer_size));
    this.increment_buffer_size = increment_buffer_size;
    final LoadingCache<BufferedIncrement, BufferedIncrement.Amount> prev =
      increment_buffer;  // Volatile-read.
    if (prev != null) {  // Need to resize.
      makeIncrementBuffer();  // Volatile-write.
      flushBufferedIncrements(prev);
    }
    return current;
  }

  /**
   * Returns the timer used by this client.
   * <p>
   * All timeouts, retries and other things that need to "sleep
   * asynchronously" use this timer.  This method is provided so
   * that you can also schedule your own timeouts using this timer,
   * if you wish to share this client's timer instead of creating
   * your own.
   * <p>
   * The precision of this timer is implementation-defined but is
   * guaranteed to be no greater than 20ms.
   * @since 1.2
   */
  public Timer getTimer() {
    return timer;
  }

  /**
   * Return the configuration object for this client
   * @return The config object for this client
   * @since 1.7
   */
  public Config getConfig() {
    return config;
  }
  
  /**
   * Schedules a new timeout.
   * @param task The task to execute when the timer times out.
   * @param timeout_ms The timeout, in milliseconds (strictly positive).
   */
  void newTimeout(final TimerTask task, final long timeout_ms) {
    try {
      timer.newTimeout(task, timeout_ms, MILLISECONDS);
    } catch (IllegalStateException e) {
      // This can happen if the timer fires just before shutdown()
      // is called from another thread, and due to how threads get
      // scheduled we tried to call newTimeout() after timer.stop().
      LOG.warn("Failed to schedule timer."
               + "  Ignore this if we're shutting down.", e);
    }
  }

  /**
   * Returns the maximum time (in milliseconds) for which edits can be buffered.
   * <p>
   * The default value is an unspecified and implementation dependant, but is
   * guaranteed to be non-zero.
   * <p>
   * A return value of 0 indicates that edits are sent directly to HBase
   * without being buffered.
   * @see #setFlushInterval
   */
  public short getFlushInterval() {
    return flush_interval;
  }

  /** @return the default RPC timeout period in milliseconds
   *  @since 1.7 */
  public int getDefaultRpcTimeout() {
    return rpc_timeout;
  }
  
  /**
   * Returns the capacity of the increment buffer.
   * <p>
   * Note this returns the <em>capacity</em> of the buffer, not the number of
   * items currently in it.  There is currently no API to get the current
   * number of items in it.
   * @since 1.3
   */
  public int getIncrementBufferSize() {
    return increment_buffer_size;
  }

  /**
   * Performs a graceful shutdown of this instance.
   * <p>
   * <ul>
   *   <li>{@link #flush Flushes} all buffered edits.</li>
   *   <li>Completes all outstanding requests.</li>
   *   <li>Terminates all connections.</li>
   *   <li>Releases all other resources.</li>
   * </ul>
   * <strong>Not calling this method before losing the last reference to this
   * instance may result in data loss and other unwanted side effects</strong>
   * @return A {@link Deferred}, whose callback chain will be invoked once all
   * of the above have been done.  If this callback chain doesn't fail, then
   * the clean shutdown will be successful, and all the data will be safe on
   * the HBase side (provided that you use <a href="#durability">durable</a>
   * edits).  In case of a failure (the "errback" is invoked) you may want to
   * retry the shutdown to avoid losing data, depending on the nature of the
   * failure.  TODO(tsuna): Document possible / common failure scenarios.
   */
  public Deferred<Object> shutdown() {
    // This is part of step 3.  We need to execute this in its own thread
    // because Netty gets stuck in an infinite loop if you try to shut it
    // down from within a thread of its own thread pool.  They don't want
    // to fix this so as a workaround we always shut Netty's thread pool
    // down from another thread.
    final class ShutdownThread extends Thread {
      ShutdownThread() {
        super("HBaseClient@" + HBaseClient.super.hashCode() + " shutdown");
      }
      public void run() {
        // This terminates the Executor.
        channel_factory.releaseExternalResources();
      }
    };

    // 3. Release all other resources.
    final class ReleaseResourcesCB implements Callback<Object, Object> {
      public Object call(final Object arg) {
        LOG.debug("Releasing all remaining resources");
        timer.stop();
        rpc_timeout_timer.stop();
        new ShutdownThread().start();
        return arg;
      }
      public String toString() {
        return "release resources callback";
      }
    }

    // 2. Terminate all connections.
    final class DisconnectCB implements Callback<Object, Object> {
      public Object call(final Object arg) {
        return disconnectEverything().addCallback(new ReleaseResourcesCB());
      }
      public String toString() {
        return "disconnect callback";
      }
    }

    // If some RPCs are waiting for -ROOT- to be discovered, we too must wait
    // because some of those RPCs could be edits that we must not lose.
    final Deferred<Object> d = zkclient.getDeferredRootIfBeingLookedUp();
    if (d != null) {
      LOG.debug("Shutdown needs to wait on {} to come back",
                has_root ? "-ROOT-" : ".META.");
      final class RetryShutdown implements Callback<Object, Object> {
        public Object call(final Object arg) {
          LOG.debug("Shutdown retrying after {} came back",
                    has_root ? "-ROOT-" : ".META.");
          return shutdown();
        }
        public String toString() {
          return "retry shutdown";
        }
      }
      return d.addBoth(new RetryShutdown());
    }

    // 1. Flush everything.
    return flush().addCallback(new DisconnectCB());
  }

  /**
   * Closes every socket, which will also flush all internal region caches.
   */
  private Deferred<Object> disconnectEverything() {
    HashMap<String, RegionClient> ip2client_copy;

    synchronized (ip2client) {
      // Make a local copy so we can shutdown every Region Server client
      // without hold the lock while we iterate over the data structure.
      ip2client_copy = new HashMap<String, RegionClient>(ip2client);
    }

    final ArrayList<Deferred<Object>> d =
      new ArrayList<Deferred<Object>>(ip2client_copy.values().size() + 1);
    // Shut down all client connections, clear cache.
    for (final RegionClient client : ip2client_copy.values()) {
      d.add(client.shutdown());
    }
    if (rootregion != null && rootregion.isAlive()) {
      // It's OK if we already did that in the loop above.
      d.add(rootregion.shutdown());
    }
    ip2client_copy = null;

    final int size = d.size();
    return Deferred.group(d).addCallback(
      new Callback<Object, ArrayList<Object>>() {
        public Object call(final ArrayList<Object> arg) {
          // Normally, now that we've shutdown() every client, all our caches should
          // be empty since each shutdown() generates a DISCONNECTED event, which
          // causes RegionClientPipeline to call removeClientFromCache().
          HashMap<String, RegionClient> logme = null;
          synchronized (ip2client) {
            if (!ip2client.isEmpty()) {
              logme = new HashMap<String, RegionClient>(ip2client);
            }
          }
          if (logme != null) {
            // Putting this logging statement inside the synchronized block
            // can lead to a deadlock, since HashMap.toString() is going to
            // call RegionClient.toString() on each entry, and this locks the
            // client briefly.  Other parts of the code lock clients first and
            // the ip2client HashMap second, so this can easily deadlock.
            LOG.error("Some clients are left in the client cache and haven't"
                      + " been cleaned up: " + logme);
            logme = null;
            return disconnectEverything();  // Try again.
          }
          zkclient.disconnectZK();
          return arg;
        }
        public String toString() {
          return "wait " + size + " RegionClient.shutdown()";
        }
      });
  }

  /**
   * Ensures that a given table/family pair really exists.
   * <p>
   * It's recommended to call this method in the startup code of your
   * application if you know ahead of time which tables / families you're
   * going to need, because it'll allow you to "fail fast" if they're missing.
   * <p>
   * Both strings are assumed to use the platform's default charset.
   * @param table The name of the table you intend to use.
   * @param family The column family you intend to use in that table.
   * @return A deferred object that indicates the completion of the request.
   * The {@link Object} has not special meaning and can be {@code null}
   * (think of it as {@code Deferred<Void>}).  But you probably want to attach
   * at least an errback to this {@code Deferred} to handle failures.
   * @throws TableNotFoundException (deferred) if the table doesn't exist.
   * @throws NoSuchColumnFamilyException (deferred) if the family doesn't exist.
   */
  public Deferred<Object> ensureTableFamilyExists(final String table,
                                                  final String family) {
    return ensureTableFamilyExists(table.getBytes(), family.getBytes());
  }

  /**
   * Ensures that a given table/family pair really exists.
   * <p>
   * It's recommended to call this method in the startup code of your
   * application if you know ahead of time which tables / families you're
   * going to need, because it'll allow you to "fail fast" if they're missing.
   * <p>
   * @param table The name of the table you intend to use.
   * @param family The column family you intend to use in that table.
   * @return A deferred object that indicates the completion of the request.
   * The {@link Object} has not special meaning and can be {@code null}
   * (think of it as {@code Deferred<Void>}).  But you probably want to attach
   * at least an errback to this {@code Deferred} to handle failures.
   * @throws TableNotFoundException (deferred) if the table doesn't exist.
   * @throws NoSuchColumnFamilyException (deferred) if the family doesn't exist.
   */
  public Deferred<Object> ensureTableFamilyExists(final byte[] table,
                                                  final byte[] family) {
    // Just "fault in" the first region of the table.  Not the most optimal or
    // useful thing to do but gets the job done for now.  TODO(tsuna): Improve.
    final HBaseRpc dummy;
    if (family == EMPTY_ARRAY) {
      dummy = GetRequest.exists(table, probeKey(ZERO_ARRAY));
    } else {
      dummy = GetRequest.exists(table, probeKey(ZERO_ARRAY), family);
    }
    @SuppressWarnings("unchecked")
    final Deferred<Object> d = (Deferred) sendRpcToRegion(dummy);
    return d;
  }

  /**
   * Ensures that a given table really exists.
   * <p>
   * It's recommended to call this method in the startup code of your
   * application if you know ahead of time which tables / families you're
   * going to need, because it'll allow you to "fail fast" if they're missing.
   * <p>
   * @param table The name of the table you intend to use.
   * The string is assumed to use the platform's default charset.
   * @return A deferred object that indicates the completion of the request.
   * The {@link Object} has not special meaning and can be {@code null}
   * (think of it as {@code Deferred<Void>}).  But you probably want to attach
   * at least an errback to this {@code Deferred} to handle failures.
   * @throws TableNotFoundException (deferred) if the table doesn't exist.
   */
  public Deferred<Object> ensureTableExists(final String table) {
    return ensureTableFamilyExists(table.getBytes(), EMPTY_ARRAY);
  }

  /**
   * Ensures that a given table really exists.
   * <p>
   * It's recommended to call this method in the startup code of your
   * application if you know ahead of time which tables / families you're
   * going to need, because it'll allow you to "fail fast" if they're missing.
   * <p>
   * @param table The name of the table you intend to use.
   * @return A deferred object that indicates the completion of the request.
   * The {@link Object} has not special meaning and can be {@code null}
   * (think of it as {@code Deferred<Void>}).  But you probably want to attach
   * at least an errback to this {@code Deferred} to handle failures.
   * @throws TableNotFoundException (deferred) if the table doesn't exist.
   */
  public Deferred<Object> ensureTableExists(final byte[] table) {
    return ensureTableFamilyExists(table, EMPTY_ARRAY);
  }

  /**
   * Retrieves data from HBase.
   * @param request The {@code get} request.
   * @return A deferred list of key-values that matched the get request.
   */
  public Deferred<ArrayList<KeyValue>> get(final GetRequest request) {
    num_gets.increment();
    return sendRpcToRegion(request).addCallbacks(got, Callback.PASSTHROUGH);
  }

  /** Singleton callback to handle responses of "get" RPCs.  */
  private static final Callback<ArrayList<KeyValue>, Object> got =
    new Callback<ArrayList<KeyValue>, Object>() {
      public ArrayList<KeyValue> call(final Object response) {
        if (response instanceof ArrayList) {
          @SuppressWarnings("unchecked")
          final ArrayList<KeyValue> row = (ArrayList<KeyValue>) response;
          return row;
        } else {
          throw new InvalidResponseException(ArrayList.class, response);
        }
      }
      public String toString() {
        return "type get response";
      }
    };

  /** Singleton callback to handle responses of multi-get RPCs. */ 
  private static final Callback<GetResultOrException, Object> MUL_GOT_ONE = 
      new Callback<GetResultOrException, Object>() {
        public GetResultOrException call(final Object response) {
          if (response instanceof ArrayList) {
            @SuppressWarnings("unchecked")
            final ArrayList<KeyValue> row = (ArrayList<KeyValue>) response;
            return new GetResultOrException(row);
          } else if (response instanceof Exception) {
            Exception e = (Exception) (response);
            return new GetResultOrException(e);
          } else {
            return new GetResultOrException(new InvalidResponseException(ArrayList.class, response));
          }
        }

        public String toString() {
          return "type mul get one response";
        }
    };

  /**
   * Method to issue multiple get requests to HBase in a batch. This can avoid
   * bottlenecks in region clients and improve response time.
   * @param requests A list of one or more GetRequests.
   * @return A deferred grouping of result or exceptions. Note that this API may
   * return a DeferredGroupException if one or more calls failed.
   * @since 1.8
   */
  public Deferred<List<GetResultOrException>> get(final List<GetRequest> requests) {
    return Deferred.groupInOrder(multiGet(requests))
        .addCallback(
            new Callback<List<GetResultOrException>, ArrayList<GetResultOrException>>() {
              public List<GetResultOrException> call(ArrayList<GetResultOrException> results) {
                return results;
              }
            }
        );
  }

  /**
   * Method to issue multiple get requests to HBase in a batch. This can avoid
   * bottlenecks in region clients and improve response time.
   * @param requests A list of one or more get requests.
   * @return A list of individual deferred get requests that may contain a result,
   * exception or throw an exception.
   * @since 1.8
   */
  private List<Deferred<GetResultOrException>> multiGet(final List<GetRequest> requests) {
    
    final class MultiActionCallback implements Callback<Object, Object> {
      final MultiAction request;
      public MultiActionCallback(final MultiAction request) {
        this.request = request;
      }
      
      // TODO - double check individual RPC timer timeouts.
      public Object call(final Object resp) {
        if (!(resp instanceof MultiAction.Response)) {
          if (resp instanceof BatchableRpc) {  // Single-RPC multi-action?
            return null;  // Yes, nothing to do.  See multiActionToSingleAction.
          } else if (resp instanceof Exception) {
            return handleException((Exception) resp);
          }
          throw new InvalidResponseException(MultiAction.Response.class, resp);
        }
        final MultiAction.Response response = (MultiAction.Response) resp;
        final ArrayList<BatchableRpc> batch = request.batch();
        final int n = batch.size();
        for (int i = 0; i < n; i++) {
          final BatchableRpc rpc = batch.get(i);
          final Object r = response.result(i);
          if (r instanceof RecoverableException) {
            if (r instanceof NotServingRegionException ||
                r instanceof RegionMovedException || 
                r instanceof RegionServerStoppedException) {
              // We need to do NSRE handling here too, as the response might
              // have come back successful, but only some parts of the batch
              // could have encountered an NSRE.
              try {
              handleNSRE(rpc, rpc.getRegion().name(),
                                      (NotServingRegionException) r);
              } catch (RuntimeException e) {
                LOG.error("Unexpected exception processing NSRE for RPC " + rpc, e);
                rpc.callback(e);
              }
            } else {
              // TODO - potentially retry?
              //retryEdit(rpc, (RecoverableException) r);
            }
          } else {
            rpc.callback(r);
          }
        }
        // We're successful.  If there was a problem, the exception was
        // delivered to the specific RPCs that failed, and they will be
        // responsible for retrying.
        return null;
      }

      private Object handleException(final Exception e) {
        if (!(e instanceof RecoverableException)) {
          for (final BatchableRpc rpc : request.batch()) {
            rpc.callback(e);
          }
          return e;  // Can't recover from this error, let it propagate.
        }
        if (LOG.isDebugEnabled()) {
          LOG.debug(this + " Multi-action request failed, retrying each of the "
                    + request.size() + " RPCs individually.", e);
        }
        for (final BatchableRpc rpc : request.batch()) {
          if (e instanceof NotServingRegionException ||
              e instanceof RegionMovedException || 
              e instanceof RegionServerStoppedException) {
            try {
            handleNSRE(rpc, rpc.getRegion().name(),
                                    (NotServingRegionException) e);
            } catch (RuntimeException ex) {
              LOG.error("Unexpected exception trying to NSRE the RPC " + rpc, ex);
              rpc.callback(ex);
            }
          } else {
            // TODO - potentially retry?
            //retryEdit(rpc, (RecoverableException) e);
          }
        }
        return null;  // We're retrying, so let's call it a success for now.
      }

      public String toString() {
        return "multi-action response";
      }
    };
    
    final List<Deferred<GetResultOrException>> result_deferreds =
        new ArrayList<Deferred<GetResultOrException>>(requests.size());

    final Map<RegionClient, MultiAction> batch_by_region = 
        new HashMap<RegionClient, MultiAction>();
    
    // Split gets according to regions.
    for (int i = 0; i < requests.size(); i++) {
      final GetRequest request = requests.get(i);
      final byte[] table = request.table;
      final byte[] key = request.key;
      
      // maybe be able to just use discoverRegion() here.
      final RegionInfo region = getRegion(table, key);
      RegionClient client = null;
      if (region != null) {
        client = (Bytes.equals(region.table(), ROOT)
                  ? rootregion : region2client.get(region));
      }

      if (client == null || !client.isAlive()) {
        // no region or client found so we need to perform the entire lookup. 
        // Therefore these won't get the batch treatment.
        result_deferreds.add(sendRpcToRegion(request).addBoth(MUL_GOT_ONE));
        continue;
      }

      request.setRegion(region);
      MultiAction batch = batch_by_region.get(client);
      if (batch == null) {
        batch = new MultiAction();
        batch_by_region.put(client, batch);
      }
      batch.add(request);
      
      result_deferreds.add(request.getDeferred().addBoth(MUL_GOT_ONE));
    }

    for (Map.Entry<RegionClient, MultiAction> entry : batch_by_region.entrySet()) {
      final MultiAction request = entry.getValue();
      final Deferred<Object> d = request.getDeferred();
      d.addBoth(new MultiActionCallback(request));
      entry.getKey().sendRpc(request);
    }

    return result_deferreds;
  }
  
  /**
   * Creates a new {@link Scanner} for a particular table.
   * @param table The name of the table you intend to scan.
   * @return A new scanner for this table.
   */
  public Scanner newScanner(final byte[] table) {
    return new Scanner(this, table);
  }

  /**
   * Creates a new {@link Scanner} for a particular table.
   * @param table The name of the table you intend to scan.
   * The string is assumed to use the platform's default charset.
   * @return A new scanner for this table.
   */
  public Scanner newScanner(final String table) {
    return new Scanner(this, table.getBytes());
  }

  /**
   * Package-private access point for {@link Scanner}s to open themselves.
   * @param scanner The scanner to open.
   * @return A deferred scanner ID (long) if HBase 0.94 and before, or a
   * deferred {@link Scanner.Response} if HBase 0.95 and up.
   */
  Deferred<Object> openScanner(final Scanner scanner) {
    return openScanner(scanner,scanner.getOpenRequest());
  }

  /**
   * Overloaded openScanner to enable direct passing in of the HBaseRpc 
   * @param scanner The scanner to open.
   * @param open_req The OpenScannerRequest that will be sent by the scanner.
   * @return A deferred scanner ID (long) if HBase 0.94 and before, or a
   * deferred {@link Scanner.Response} if HBase 0.95 and up.
   */
  Deferred<Object> openScanner(final Scanner scanner, final HBaseRpc open_req){
    num_scanners_opened.increment();
    HBaseRpc req = open_req;
    return sendRpcToRegion(req).addCallbacks(
      scanner_opened,
      new Callback<Object, Object>() {
        public Object call(final Object error) {
          // Don't let the scanner think it's opened on this region.
          scanner.invalidate();
          return error;  // Let the error propagate.
        }
        public String toString() {
          return "openScanner errback";
        }
      });
  }

  /**
   * Called instead of openScanner() in order to do an additional META lookup
   * to find next region we will be scanning.
   * @param scanner The scanner to open.
   * @return A deferred scanner ID (long) if HBase 0.94 and before, or a
   * deferred {@link Scanner.Response} if HBase 0.95 and up.
   */
  Deferred<Object> openReverseScanner(final Scanner scanner){
    return locateRegionClosestBeforeKey(
            scanner.getOpenRequest(), scanner.table(), scanner.startKey())
            .addCallbacks(
                    new Callback<Object, Object>() {
                      public Object call(final Object arg) {
                        return openScanner(scanner,
                                scanner.getOpenRequestForReverseScan(
                                        ((RegionLocation) arg).startKey()));
                      }
                    },
                    new Callback<Object, Object>() {
                      public Object call(final Object error) {
                        LOG.info("Lookup to construct reverse scanner failed on table " +
                                Bytes.pretty(scanner.table()) + " and start key " +
                                Bytes.pretty(scanner.startKey()));
                        return error;
                      }

                      public String toString() {
                        return "openReverseScanner errback";
                      }
              }
            );
  }

  /** Singleton callback to handle responses of "openScanner" RPCs.  */
  private static final Callback<Object, Object> scanner_opened =
    new Callback<Object, Object>() {
      public Object call(final Object response) {
        if (response instanceof Scanner.Response) {  // HBase 0.95 and up
          return (Scanner.Response) response;
        } else if (response instanceof Long) {
          // HBase 0.94 and before: we expect just a long (the scanner ID).
          return (Long) response;
        } else {
          throw new InvalidResponseException(Long.class, response);
        }
      }
      public String toString() {
        return "type openScanner response";
      }
    };

  /**
   * Returns the client currently known to hose the given region, or NULL.
   */
  private RegionClient clientFor(final RegionInfo region) {
    if (region == null) {
      return null;
    } else if (region == META_REGION || Bytes.equals(region.table(), ROOT)) {
      // HBase 0.95+: META_REGION (which is 0.95 specific) is our root.
      // HBase 0.94 and earlier: if we're looking for -ROOT-, stop here.
      return rootregion;
    }
    return region2client.get(region);
  }

  /**
   * Package-private access point for {@link Scanner}s to scan more rows.
   * @param scanner The scanner to use.
   * @return A deferred row.
   */
  Deferred<Object> scanNextRows(final Scanner scanner) {
    final RegionInfo region = scanner.currentRegion();
    final RegionClient client = clientFor(region);
    if (client == null) {
      // Oops, we no longer know anything about this client or region.  Our
      // cache was probably invalidated while the client was scanning.  This
      // means that we lost the connection to that RegionServer, so we have to
      // re-open this scanner if we wanna keep scanning.
      scanner.invalidate();        // Invalidate the scanner so that ...
      @SuppressWarnings("unchecked")
      final Deferred<Object> d = (Deferred) scanner.nextRows();
      return d;  // ... this will re-open it ______.^
    }
    num_scans.increment();
    final HBaseRpc next_request = scanner.getNextRowsRequest();
    final Deferred<Object> d = next_request.getDeferred();
    client.sendRpc(next_request);
    return d;
  }

  /**
   * Package-private access point for {@link Scanner}s to close themselves.
   * @param scanner The scanner to close.
   * @return A deferred object that indicates the completion of the request.
   * The {@link Object} has not special meaning and can be {@code null}.
   */
  Deferred<Object> closeScanner(final Scanner scanner) {
    final RegionInfo region = scanner.currentRegion();
    final RegionClient client = clientFor(region);
    if (client == null) {
      // Oops, we no longer know anything about this client or region.  Our
      // cache was probably invalidated while the client was scanning.  So
      // we can't close this scanner properly.
      LOG.warn("Cannot close " + scanner + " properly, no connection open for "
               + Bytes.pretty(region == null ? null : region.name()));
      return Deferred.fromResult(null);
    }
    final HBaseRpc close_request = scanner.getCloseRequest();
    final Deferred<Object> d = close_request.getDeferred();
    client.sendRpc(close_request);
    return d;
  }

  /**
   * Atomically and durably increments a value in HBase.
   * <p>
   * This is equivalent to
   * {@link #atomicIncrement(AtomicIncrementRequest, boolean) atomicIncrement}
   * {@code (request, true)}
   * @param request The increment request.
   * @return The deferred {@code long} value that results from the increment.
   */
  public Deferred<Long> atomicIncrement(final AtomicIncrementRequest request) {
    num_atomic_increments.increment();
    return sendRpcToRegion(request).addCallbacks(icv_done,
                                                 Callback.PASSTHROUGH);
  }

  /**
   * Atomically and durably increments a few values in HBase.
   * <p>
   * This is equivalent to
   * {@link #atomicIncrement(AtomicIncrementRequest, boolean) atomicIncrement}
   * {@code (request, true)}
   * @param request The increment request.
   * @return The deferred {@code long} value that results from the increment.
   */
  public Deferred<Map<byte[], Long>> atomicIncrement(final MultiColumnAtomicIncrementRequest request) {
    num_atomic_increments.increment();
    return sendRpcToRegion(request).addCallbacks(micv_done,
                                                 Callback.PASSTHROUGH);
  }

  /**
   * Buffers a durable atomic increment for coalescing.
   * <p>
   * This increment will be held in memory up to the amount of time allowed
   * by {@link #getFlushInterval} in order to allow the client to coalesce
   * increments.
   * <p>
   * Increment coalescing can dramatically reduce the number of RPCs and write
   * load on HBase if you tend to increment multiple times the same working
   * set of counters.  This is very common in user-facing serving systems that
   * use HBase counters to keep track of user actions.
   * <p>
   * If client-side buffering is disabled ({@link #getFlushInterval} returns
   * 0) then this function has the same effect as calling
   * {@link #atomicIncrement(AtomicIncrementRequest)} directly.
   * @param request The increment request.
   * @return The deferred {@code long} value that results from the increment.
   * @since 1.3
   * @since 1.4 This method works with negative increment values.
   */
  public Deferred<Long> bufferAtomicIncrement(final AtomicIncrementRequest request) {
    final long value = request.getAmount();
    if (!BufferedIncrement.Amount.checkOverflow(value)  // Value too large.
        || flush_interval == 0) {           // Client-side buffer disabled.
      return atomicIncrement(request);
    }

    final BufferedIncrement incr =
      new BufferedIncrement(request.table(), request.key(), request.family(),
                            request.qualifier());

    do {
      BufferedIncrement.Amount amount;
      // Semi-evil: the very first time we get here, `increment_buffer' will
      // still be null (we don't initialize it in our constructor) so we catch
      // the NPE that ensues to allocate the buffer and kick off a timer to
      // regularly flush it.
      try {
        amount = increment_buffer.getUnchecked(incr);
      } catch (NullPointerException e) {
        setupIncrementCoalescing();
        amount = increment_buffer.getUnchecked(incr);
      }
      if (amount.update(value)) {
        final Deferred<Long> deferred = new Deferred<Long>();
        amount.deferred.chain(deferred);
        return deferred;
      }
      // else: Loop again to retry.
      increment_buffer.refresh(incr);
    } while (true);
  }

  /**
   * Buffers a durable atomic increment for coalescing.
   * <p>
   * This increment will be held in memory up to the amount of time allowed
   * by {@link #getFlushInterval} in order to allow the client to coalesce
   * increments.
   * <p>
   * Increment coalescing can dramatically reduce the number of RPCs and write
   * load on HBase if you tend to increment multiple times the same working
   * set of counters.  This is very common in user-facing serving systems that
   * use HBase counters to keep track of user actions.
   * <p>
   * If client-side buffering is disabled ({@link #getFlushInterval} returns
   * 0) then this function has the same effect as calling
   * {@link #atomicIncrement(MultiColumnAtomicIncrementRequest)} directly.
   * @param request The increment request.
   * @return The deferred {@code long} value that results from the increment.
   * @since 1.3
   * @since 1.4 This method works with negative increment values.
   */
  public Deferred<Map<byte[], Long>> bufferMultiColumnAtomicIncrement(final MultiColumnAtomicIncrementRequest request) {

    if (flush_interval == 0) { // Client-side buffer disabled.
      return atomicIncrement(request);
    }

    long[] values = request.getAmounts();
    for(long value: values) {
      if (!BufferedIncrement.Amount.checkOverflow(value)) {   // Value too large
        return atomicIncrement(request);
      }
    }

    final BufferedMultiColumnIncrement incr = new BufferedMultiColumnIncrement(request.table(), request.key(), request.family(),
                            request.qualifiers());

    do {
      BufferedMultiColumnIncrement.Amounts amounts;
      // Semi-evil: the very first time we get here, `increment_buffer' will
      // still be null (we don't initialize it in our constructor) so we catch
      // the NPE that ensues to allocate the buffer and kick off a timer to
      // regularly flush it.
      try {
        amounts = multi_column_increment_buffer.getUnchecked(incr);
      } catch (NullPointerException e) {
        setupMultiColumnIncrementCoalescing();
        amounts = multi_column_increment_buffer.getUnchecked(incr);
      }
      if (amounts.update(values)) {
        final Deferred<Map<byte[], Long>> deferred = new Deferred<Map<byte[], Long>>();
        amounts.deferred.chain(deferred);
        return deferred;
      }
      // else: Loop again to retry.
      multi_column_increment_buffer.refresh(incr);
    } while (true);
  }

  /**
   * Called the first time we get a buffered increment.
   * Lazily creates the increment buffer and sets up a timer to regularly
   * flush buffered increments.
   */
  private synchronized void setupIncrementCoalescing() {
    // If multiple threads attempt to setup coalescing at the same time, the
    // first one to get here will make `increment_buffer' non-null, and thus
    // subsequent ones will return immediately.  This is important to avoid
    // creating more than one FlushBufferedIncrementsTimer below.
    if (increment_buffer != null) {
      return;
    }
    makeIncrementBuffer();  // Volatile-write.

    // Start periodic buffered increment flushes.
    final class FlushBufferedIncrementsTimer implements TimerTask {
      public void run(final Timeout timeout) {
        try {
          flushBufferedIncrements(increment_buffer);
        } finally {
          final short interval = flush_interval; // Volatile-read.
          // Even if we paused or disabled the client side buffer by calling
          // setFlushInterval(0), we will continue to schedule this timer
          // forever instead of pausing it.  Pausing it is troublesome because
          // we don't keep a reference to this timer, so we can't cancel it or
          // tell if it's running or not.  So let's just KISS and assume that
          // if we need the timer once, we'll need it forever.  If it's truly
          // not needed anymore, we'll just cause a bit of extra work to the
          // timer thread every 100ms, no big deal.
          newTimeout(this, interval > 0 ? interval : 100);
        }
      }
    }

    final short interval = flush_interval; // Volatile-read.
    // Handle the extremely unlikely yet possible racy case where:
    //   flush_interval was > 0
    //   A buffered increment came in
    //   It was the first one ever so we landed here
    //   Meanwhile setFlushInterval(0) to disable buffering
    // In which case we just flush whatever we have in 1ms.
    timer.newTimeout(new FlushBufferedIncrementsTimer(),
                     interval > 0 ? interval : 1, MILLISECONDS);
  }

  /**
   * Called the first time we get a buffered increment.
   * Lazily creates the increment buffer and sets up a timer to regularly
   * flush buffered increments.
   */
  private synchronized void setupMultiColumnIncrementCoalescing() {
    // If multiple threads attempt to setup coalescing at the same time, the
    // first one to get here will make `increment_buffer' non-null, and thus
    // subsequent ones will return immediately.  This is important to avoid
    // creating more than one FlushBufferedIncrementsTimer below.
    if (multi_column_increment_buffer != null) {
      return;
    }
    makeMultiColumnIncrementBuffer();  // Volatile-write.

    // Start periodic buffered increment flushes.
    final class FlushBufferedMultiColumnIncrementsTimer implements TimerTask {
      public void run(final Timeout timeout) {
        try {
          flushBufferedMultiColumnIncrements(multi_column_increment_buffer);
        } finally {
          final short interval = flush_interval; // Volatile-read.
          // Even if we paused or disabled the client side buffer by calling
          // setFlushInterval(0), we will continue to schedule this timer
          // forever instead of pausing it.  Pausing it is troublesome because
          // we don't keep a reference to this timer, so we can't cancel it or
          // tell if it's running or not.  So let's just KISS and assume that
          // if we need the timer once, we'll need it forever.  If it's truly
          // not needed anymore, we'll just cause a bit of extra work to the
          // timer thread every 100ms, no big deal.
          newTimeout(this, interval > 0 ? interval : 100);
        }
      }
    }
    final short interval = flush_interval; // Volatile-read.
    // Handle the extremely unlikely yet possible racy case where:
    //   flush_interval was > 0
    //   A buffered increment came in
    //   It was the first one ever so we landed here
    //   Meanwhile setFlushInterval(0) to disable buffering
    // In which case we just flush whatever we have in 1ms.
    timer.newTimeout(new FlushBufferedMultiColumnIncrementsTimer(),
                     interval > 0 ? interval : 1, MILLISECONDS);
  }

  /**
   * Flushes all buffered increments.
   * @param increment_buffer The buffer to flush.
   */
  private static void flushBufferedIncrements(// JAVA Y U NO HAVE TYPEDEF? F U!
    final LoadingCache<BufferedIncrement, BufferedIncrement.Amount> increment_buffer) {
    // Calling this method to clean up before shutting down works solely
    // because `invalidateAll()' will *synchronously* remove everything.
    // The Guava documentation says "Discards all entries in the cache,
    // possibly asynchronously" but in practice the code in `LocalCache'
    // works as follows:
    //
    //   for each segment:
    //     segment.clear
    //
    // Where clearing a segment consists in:
    //
    //   lock the segment
    //   for each active entry:
    //     add entry to removal queue
    //   null out the hash table
    //   unlock the segment
    //   for each entry in removal queue:
    //     call the removal listener on that entry
    //
    // So by the time the call to `invalidateAll()' returns, every single
    // buffered increment will have been dealt with, and it is thus safe
    // to shutdown the rest of the client to let it complete all outstanding
    // operations.
    if (LOG.isDebugEnabled()) {
      LOG.debug("Flushing " + increment_buffer.size() + " buffered increments");
    }
    synchronized (increment_buffer) {
      increment_buffer.invalidateAll();
    }
  }

  /**
   * Flushes all buffered increments.
   * @param multicolumn_increment_buffer The buffer to flush.
   */
  private static void flushBufferedMultiColumnIncrements(// JAVA Y U NO HAVE TYPEDEF? F U!
    final LoadingCache<BufferedMultiColumnIncrement, BufferedMultiColumnIncrement.Amounts> multicolumn_increment_buffer) {
    // Calling this method to clean up before shutting down works solely
    // because `invalidateAll()' will *synchronously* remove everything.
    // The Guava documentation says "Discards all entries in the cache,
    // possibly asynchronously" but in practice the code in `LocalCache'
    // works as follows:
    //
    //   for each segment:
    //     segment.clear
    //
    // Where clearing a segment consists in:
    //
    //   lock the segment
    //   for each active entry:
    //     add entry to removal queue
    //   null out the hash table
    //   unlock the segment
    //   for each entry in removal queue:
    //     call the removal listener on that entry
    //
    // So by the time the call to `invalidateAll()' returns, every single
    // buffered increment will have been dealt with, and it is thus safe
    // to shutdown the rest of the client to let it complete all outstanding
    // operations.
    if (LOG.isDebugEnabled()) {
      LOG.debug("Flushing " + multicolumn_increment_buffer.size() + " buffered multi-column increments");
    }
    synchronized (multicolumn_increment_buffer) {
      multicolumn_increment_buffer.invalidateAll();
    }
  }

  /**
   * Creates the increment buffer according to current configuration.
   */
  private void makeIncrementBuffer() {
    final int size = increment_buffer_size;
    increment_buffer = BufferedIncrement.newCache(this, size, 
        increment_buffer_durable);
    if (LOG.isDebugEnabled()) {
      LOG.debug("Created increment buffer of " + size + " entries");
    }
  }

  /**
   * Creates the increment buffer according to current configuration.
   */
  private void makeMultiColumnIncrementBuffer() {
    final int size = increment_buffer_size;
    multi_column_increment_buffer = BufferedMultiColumnIncrement.newCache(this, size);
    if (LOG.isDebugEnabled()) {
      LOG.debug("Created multi column increment buffer of " + size + " entries");
    }
  }

  /** Singleton callback to handle responses of incrementColumnValue RPCs  */
  private static final Callback<Long, Object> icv_done =
    new Callback<Long, Object>() {
      public Long call(final Object response) {
        if (response instanceof Long) {
          return (Long) response;
        } else {
          throw new InvalidResponseException(Long.class, response);
        }
      }
      public String toString() {
        return "type incrementColumnValue response";
      }
    };

  /** Singleton callback to handle responses of incrementColumnValue RPCs.  */
  private static final Callback<Map<byte[], Long>, Object> micv_done =
    new Callback<Map<byte[], Long>, Object>() {
      public Map<byte[], Long> call(final Object response) {
        if (response instanceof Map) {
          return (Map<byte[], Long>) response;
        } else {
          throw new InvalidResponseException(Long.class, response);
        }
      }
      public String toString() {
        return "type incrementColumnValue response";
      }
    };

  /**
   * Atomically increments a value in HBase.
   * @param request The increment request.
   * @param durable If {@code true}, the success of this RPC guarantees that
   * HBase has stored the edit in a <a href="#durability">durable</a> fashion.
   * When in doubt, use {@link #atomicIncrement(AtomicIncrementRequest)}.
   * @return The deferred {@code long} value that results from the increment.
   */
  public Deferred<Long> atomicIncrement(final AtomicIncrementRequest request,
                                        final boolean durable) {
    request.setDurable(durable);
    return atomicIncrement(request);
  }

  /**
   * Stores data in HBase.
   * <p>
   * Note that this provides no guarantee as to the order in which subsequent
   * {@code put} requests are going to be applied to the backend.  If you need
   * ordering, you must enforce it manually yourself by starting the next
   * {@code put} once the {@link Deferred} of this one completes successfully.
   * @param request The {@code put} request.
   * @return A deferred object that indicates the completion of the request.
   * The {@link Object} has no special meaning and can be {@code null}
   * (think of it as {@code Deferred<Void>}).  But you probably want to attach
   * at least an errback to this {@code Deferred} to handle failures.
   * TODO(tsuna): Document failures clients are expected to handle themselves.
   */
  public Deferred<Object> put(final PutRequest request) {
    num_puts.increment();
    return sendRpcToRegion(request);
  }

  /**
   * Appends data to (or creates) one or more columns in HBase.
   * <p>
   * Note that this provides no guarantee as to the order in which subsequent
   * {@code append} requests are going to be applied to the column(s).  If you 
   * need ordering, you must enforce it manually yourself by starting the next
   * {@code append} once the {@link Deferred} of this one completes successfully.
   * @param request The {@code append} request.
   * @return A deferred object that indicates the completion of the request and
   * may contain data from the column(s).
   * The {@link Object} has not special meaning and can be {@code null}
   * (think of it as {@code Deferred<Void>}).  But you probably want to attach
   * at least an errback to this {@code Deferred} to handle failures.
   */
  public Deferred<Object> append(final AppendRequest request) {
    num_appends.increment();
    return sendRpcToRegion(request).addCallback(APPEND_CB);
  }
  
  /** Callback to type-check responses of {@link AppendRequest}.  */
  // TODO - this should really return a KeyValue or whatever HTable returns. For
  // now we'll keep an object as that's what OpenTSDB expects.
  private static final class AppendCB implements Callback<Object, Object> {
    public Object call(final Object response) {
      if (response == null) {
        return null;
      } else if (response instanceof KeyValue) {
        return (KeyValue)response;
      } else if (response instanceof MultiAction.MultiActionSuccess) {
        return null;
      } else {
        throw new InvalidResponseException(KeyValue.class, response);
      }
    }

    public String toString() {
      return "type append response";
    }

  }
  
  /** Singleton callback for responses of {@link AppendRequest}.  */
  private static final AppendCB APPEND_CB = new AppendCB();
  
  /**
   * Atomic Compare-And-Set (CAS) on a single cell.
   * <p>
   * Note that edits sent through this method <b>cannot be batched</b>, and
   * won't be subject to the {@link #setFlushInterval flush interval}.  This
   * entails that write throughput will be lower with this method as edits
   * have to be sent out to the wire one by one.
   * <p>
   * This request enables you to atomically update the value of an existing
   * cell in HBase using a CAS operation.  It's like a {@link PutRequest}
   * except that you also pass an expected value.  If the last version of the
   * cell identified by your {@code PutRequest} matches the expected value,
   * HBase will atomically update it to the new value.
   * <p>
   * If the expected value is the empty byte array, HBase will atomically
   * create the cell provided that it doesn't exist already. This can be used
   * to ensure that your RPC doesn't overwrite an existing value.  Note
   * however that this trick cannot be used the other way around to delete
   * an expected value atomically.
   * @param edit The new value to write.
   * @param expected The expected value of the cell to compare against.
   * <strong>This byte array will NOT be copied.</strong>
   * @return A deferred boolean, if {@code true} the CAS succeeded, otherwise
   * the CAS failed because the value in HBase didn't match the expected value
   * of the CAS request.
   * @since 1.3
   */
  public Deferred<Boolean> compareAndSet(final PutRequest edit,
                                         final byte[] expected) {
    return sendRpcToRegion(new CompareAndSetRequest(edit, expected))
      .addCallback(CAS_CB);
  }

  /**
   * Atomic Compare-And-Set (CAS) on a single cell.
   * <p>
   * Note that edits sent through this method <b>cannot be batched</b>.
   * @see #compareAndSet(PutRequest, byte[])
   * @param edit The new value to write.
   * @param expected The expected value of the cell to compare against.
   * This string is assumed to use the platform's default charset.
   * @return A deferred boolean, if {@code true} the CAS succeeded, otherwise
   * the CAS failed because the value in HBase didn't match the expected value
   * of the CAS request.
   * @since 1.3
   */
  public Deferred<Boolean> compareAndSet(final PutRequest edit,
                                         final String expected) {
    return compareAndSet(edit, expected.getBytes());
  }

  /**
   * Atomically insert a new cell in HBase.
   * <p>
   * Note that edits sent through this method <b>cannot be batched</b>.
   * <p>
   * This is equivalent to calling
   * {@link #compareAndSet(PutRequest, byte[]) compareAndSet}{@code (edit,
   * EMPTY_ARRAY)}
   * @see #compareAndSet(PutRequest, byte[])
   * @param edit The new value to insert.
   * @return A deferred boolean, {@code true} if the edit got atomically
   * inserted in HBase, {@code false} if there was already a value in the
   * given cell.
   * @since 1.3
   */
  public Deferred<Boolean> atomicCreate(final PutRequest edit) {
    return compareAndSet(edit, EMPTY_ARRAY);
  }

  /** Callback to type-check responses of {@link CompareAndSetRequest}.  */
  private static final class CompareAndSetCB implements Callback<Boolean, Object> {

    public Boolean call(final Object response) {
      if (response instanceof Boolean) {
        return (Boolean)response;
      } else {
        throw new InvalidResponseException(Boolean.class, response);
      }
    }

    public String toString() {
      return "type compareAndSet response";
    }

  }

  /** Singleton callback for responses of {@link CompareAndSetRequest}.  */
  private static final CompareAndSetCB CAS_CB = new CompareAndSetCB();

  /**
   * Acquires an explicit row lock.
   * <p>
   * For a description of what row locks are, see {@link RowLock}.
   * @param request The request specify which row to lock.
   * @return a deferred {@link RowLock}.
   * @see #unlockRow
   */
  public Deferred<RowLock> lockRow(final RowLockRequest request) {
    num_row_locks.increment();
    return sendRpcToRegion(request).addCallbacks(
      new Callback<RowLock, Object>() {
        public RowLock call(final Object response) {
          if (response instanceof Long) {
            return new RowLock(request.getRegion().name(), (Long) response);
          } else {
            throw new InvalidResponseException(Long.class, response);
          }
        }
        public String toString() {
          return "type lockRow response";
        }
      }, Callback.PASSTHROUGH);
  }

  /**
   * Releases an explicit row lock.
   * <p>
   * For a description of what row locks are, see {@link RowLock}.
   * @param lock The lock to release.
   * @return A deferred object that indicates the completion of the request.
   * The {@link Object} has not special meaning and can be {@code null}
   * (think of it as {@code Deferred<Void>}).
   */
  public Deferred<Object> unlockRow(final RowLock lock) {
    final byte[] region_name = lock.region();
    final RegionInfo region = regions_cache.get(region_name);
    if (knownToBeNSREd(region)) {
      // If this region has been NSRE'd, we can't possibly still hold a lock
      // on one of its rows, as this would have prevented it from splitting.
      // So let's just pretend the row has been unlocked.
      return Deferred.fromResult(null);
    }
    final RegionClient client = clientFor(region);
    if (client == null) {
      // Oops, we no longer know anything about this client or region.  Our
      // cache was probably invalidated while the client was holding the lock.
      LOG.warn("Cannot release " + lock + ", no connection open for "
               + Bytes.pretty(region_name));
      return Deferred.fromResult(null);
    }
    final HBaseRpc release = new RowLockRequest.ReleaseRequest(lock, region);
    release.setRegion(region);
    final Deferred<Object> d = release.getDeferred();
    client.sendRpc(release);
    return d;
  }

  /**
   * Deletes data from HBase.
   * @param request The {@code delete} request.
   * @return A deferred object that indicates the completion of the request.
   * The {@link Object} has not special meaning and can be {@code null}
   * (think of it as {@code Deferred<Void>}).  But you probably want to attach
   * at least an errback to this {@code Deferred} to handle failures.
   */
  public Deferred<Object> delete(final DeleteRequest request) {
    num_deletes.increment();
    return sendRpcToRegion(request);
  }

  /**
   * Eagerly prefetches and caches a table's region metadata from HBase.
   * @param table The name of the table whose metadata you intend to prefetch.
   * @return A deferred object that indicates the completion of the request.
   * The {@link Object} has no special meaning and can be {@code null}
   * (think of it as {@code Deferred<Void>}).  But you probably want to attach
   * at least an errback to this {@code Deferred} to handle failures.
   * @since 1.5
   */
  public Deferred<Object> prefetchMeta(final String table) {
    return prefetchMeta(table.getBytes(), EMPTY_ARRAY, EMPTY_ARRAY);
  }

  /**
   * Eagerly prefetches and caches part of a table's region metadata from HBase.
   * <p>
   * The part to prefetch is identified by a row key range, given by
   * {@code start} and {@code stop}.
   * @param table The name of the table whose metadata you intend to prefetch.
   * @param start The start of the row key range to prefetch metadata for.
   * @param stop The end of the row key range to prefetch metadata for.
   * @return A deferred object that indicates the completion of the request.
   * The {@link Object} has no special meaning and can be {@code null}
   * (think of it as {@code Deferred<Void>}).  But you probably want to attach
   * at least an errback to this {@code Deferred} to handle failures.
   * @since 1.5
   */
  public Deferred<Object> prefetchMeta(final String table,
                                       final String start,
                                       final String stop) {
    return prefetchMeta(table.getBytes(), start.getBytes(), stop.getBytes());
  }

  /**
   * Eagerly prefetches and caches a table's region metadata from HBase.
   * @param table The name of the table whose metadata you intend to prefetch.
   * @return A deferred object that indicates the completion of the request.
   * The {@link Object} has no special meaning and can be {@code null}
   * (think of it as {@code Deferred<Void>}).  But you probably want to attach
   * at least an errback to this {@code Deferred} to handle failures.
   * @since 1.5
   */
  public Deferred<Object> prefetchMeta(final byte[] table) {
    return prefetchMeta(table, EMPTY_ARRAY, EMPTY_ARRAY);
  }

  /**
   * Eagerly prefetches and caches part of a table's region metadata from HBase.
   * <p>
   * The part to prefetch is identified by a row key range, given by
   * {@code start} and {@code stop}.
   * @param table The name of the table whose metadata you intend to prefetch.
   * @param start The start of the row key range to prefetch metadata for.
   * @param stop The end of the row key range to prefetch metadata for.
   * @return A deferred object that indicates the completion of the request.
   * The {@link Object} has no special meaning and can be {@code null}
   * (think of it as {@code Deferred<Void>}).  But you probably want to attach
   * at least an errback to this {@code Deferred} to handle failures.
   * @since 1.5
   */
  public Deferred<Object> prefetchMeta(final byte[] table,
                                       final byte[] start,
                                       final byte[] stop) {
    return findTableRegions(table, start, stop, true, false);
  }
  
  /**
   * Scans the meta table for regions belonging to the given table.
   * It can be used to prefetch the region information and/or return the actual
   * regions to the user.
   * <p>
   * NOTE: If the requested table is the meta or root table, the result will be
   * null.
   * @param table The name of the table whose metadata you intend to scan.
   * @param start The start of the row key range to search metadata for.
   * @param stop The end of the row key range to search metadata for.
   * @param cache Whether or not to cache the region information and open
   * region server connections where applicable.
   * @param return_locations Whether or not to return the region information
   * in the deferred result.
   * @return A deferred to wait on for completion. If it
   * is true, the results will be a list of {@link RegionLocation} objects.
   * If false, the result will be null on a successful scan.
   */
  private Deferred<Object> findTableRegions(final byte[] table,
                                        final byte[] start,
                                        final byte[] stop, 
                                        final boolean cache,
                                        final boolean return_locations) {
    // We're going to scan .META. for the table between the row keys and filter
    // out all but the latest entries on the client side.  Whatever remains
    // will be inserted into the region cache.
    // But we don't want to do this for hbase:meta, .META. or -ROOT-.
    if (Bytes.equals(table, HBASE96_META) || Bytes.equals(table, META) 
        || Bytes.equals(table, ROOT)) {
      return Deferred.fromResult(null);
    }
    
    // Create the scan bounds.
    final byte[] meta_start = createRegionSearchKey(table, start);
    // In this case, we want the scan to start immediately at the
    // first entry, but createRegionSearchKey finds the last entry.
    meta_start[meta_start.length - 1] = 0;

    // The stop bound is trickier.  If the user wants the whole table,
    // expressed by passing EMPTY_ARRAY, then we need to append a null
    // byte to the table name (thus catching all rows in the desired
    // table, but excluding those from others.)  If the user specifies
    // an explicit stop key, we must leave the table name alone.
    final byte[] meta_stop;
    if (stop.length == 0) {
      meta_stop = createRegionSearchKey(table, stop); // will return "table,,:"
      meta_stop[table.length] = 0;  // now have "table\0,:"
      meta_stop[meta_stop.length - 1] = ',';  // now have "table\0,,"
    } else {
      meta_stop = createRegionSearchKey(table, stop);
    }
    
    if (rootregion == null) {
      // If we don't know where the root region is, we don't yet know whether
      // there is even a -ROOT- region at all (pre HBase 0.95).  So we can't
      // start scanning meta right away, because we don't yet know whether
      // meta is named ".META." or "hbase:meta".  So instead we first check
      // whether the table exists, which will force us to do a first meta
      // lookup (and therefore figure out what the name of meta is).
      class Retry implements Callback<Object, Object> {
        @Override
        public Object call(final Object unused) {
          return findTableRegions(table, start, stop, cache, return_locations);
        }
        @Override
        public String toString() {
          return "retry (" + Bytes.pretty(table) + ", "
            + Bytes.pretty(start) + ", " + Bytes.pretty(stop) + ")";
        }
      }
      return ensureTableExists(table).addCallback(new Retry());
    }
    
    final List<RegionLocation> regions = 
        return_locations ? new ArrayList<RegionLocation>() : null;

    final Scanner meta_scanner = newScanner(has_root ? META : HBASE96_META);
    meta_scanner.setStartKey(meta_start);
    meta_scanner.setStopKey(meta_stop);
    
    class MetaScanner
      implements Callback<Object, ArrayList<ArrayList<KeyValue>>> {
      @Override
      public Object call(final ArrayList<ArrayList<KeyValue>> results) {
        if (results != null && !results.isEmpty()) {
          for (final ArrayList<KeyValue> row : results) {
            if (return_locations) {
              final RegionLocation region_location = toRegionLocation(row);
              if (region_location != null) {
                regions.add(region_location);
              }
            }
            if (cache) {
              discoverRegion(row);
            }
          }
          return meta_scanner.nextRows().addCallback(this);
        }
        return regions;
      }
      @Override
      public String toString() {
        return "MetaScanner scanner=" + meta_scanner;
      }
    }

    return meta_scanner.nextRows().addCallback(new MetaScanner());
  }
  
  /**
   * Sends an RPC targeted at a particular region to the right RegionServer.
   * <p>
   * This method is package-private so that the low-level {@link RegionClient}
   * can retry RPCs when handling a {@link NotServingRegionException}.
   * @param request The RPC to send.  This RPC <b>must</b> specify a single
   * specific table and row key.
   * @return The deferred result of the RPC (whatever object or exception was
   * de-serialized back from the network).
   */
  Deferred<Object> sendRpcToRegion(final HBaseRpc request) {
    if (cannotRetryRequest(request)) {
      return tooManyAttempts(request, null);
    }
    request.attempt++;
    final byte[] table = request.table;
    final byte[] key = request.key;
    final RegionInfo region = getRegion(table, key);

    final class RetryRpc implements Callback<Deferred<Object>, Object> {
      public Deferred<Object> call(final Object arg) {
        if (arg instanceof NonRecoverableException) {
          // No point in retrying here, so fail the RPC.
          HBaseException e = (NonRecoverableException) arg;
          if (e instanceof HasFailedRpcException
              && ((HasFailedRpcException) e).getFailedRpc() != request) {
            // If we get here it's because a dependent RPC (such as a META
            // lookup) has failed.  Therefore the exception we're getting
            // indicates that the META lookup failed, but we need to return
            // to our caller here that it's their RPC that failed.  Here we
            // re-create the exception but with the correct RPC in argument.
            e = e.make(e, request);  // e is likely a PleaseThrottleException.
          }
          request.callback(e);
          return Deferred.fromError(e);
        }
        return sendRpcToRegion(request);  // Retry the RPC.
      }
      public String toString() {
        return "retry RPC";
      }
    }

    if (region != null) {
      if (knownToBeNSREd(region)) {
        final NotServingRegionException nsre =
          new NotServingRegionException("Region known to be unavailable",
                                        request);
        final Deferred<Object> d = request.getDeferred();
        handleNSRE(request, region.name(), nsre);
        return d;
      }
      final RegionClient client = clientFor(region);
      if (client != null && client.isAlive()) {
        request.setRegion(region);
        final Deferred<Object> d = request.getDeferred();
        client.sendRpc(request);
        return d;
      }
    }
    return locateRegion(request, table, key).addBothDeferring(new RetryRpc());
  }

  /**
   * Returns how many lookups in {@code -ROOT-} were performed.
   * <p>
   * This number should remain low.  It will be 1 after the first access to
   * HBase, and will increase by 1 each time the {@code .META.} region moves
   * to another server, which should seldom happen.
   * <p>
   * This isn't to be confused with the number of times we looked up where
   * the {@code -ROOT-} region itself is located.  This happens even more
   * rarely and a message is logged at the INFO whenever it does.
   * @since 1.1
   * @deprecated This method will be removed in release 2.0.  Use
   * {@link #stats}{@code .}{@link ClientStats#rootLookups rootLookups()}
   * instead.
   */
  @Deprecated
  public long rootLookupCount() {
    return root_lookups.get();
  }

  /**
   * Returns how many lookups in {@code .META.} were performed (uncontended).
   * <p>
   * This number indicates how many times we had to lookup in {@code .META.}
   * where a key was located.  This only counts "uncontended" lookups, where
   * the thread was able to acquire a "permit" to do a {@code .META.} lookup.
   * The majority of the {@code .META.} lookups should fall in this category.
   * @since 1.1
   * @deprecated This method will be removed in release 2.0.  Use
   * {@link #stats}{@code
   * .}{@link ClientStats#uncontendedMetaLookups uncontendedMetaLookups()}
   * instead.
   */
  @Deprecated
  public long uncontendedMetaLookupCount() {
    return meta_lookups_with_permit.get();
  }

  /**
   * Returns how many lookups in {@code .META.} were performed (contended).
   * <p>
   * This number indicates how many times we had to lookup in {@code .META.}
   * where a key was located.  This only counts "contended" lookups, where the
   * thread was unable to acquire a "permit" to do a {@code .META.} lookup,
   * because there were already too many {@code .META.} lookups in flight.
   * In this case, the thread was delayed a bit in order to apply a bit of
   * back-pressure on the caller, to avoid creating {@code .META.} storms.
   * The minority of the {@code .META.} lookups should fall in this category.
   * @since 1.1
   * @deprecated This method will be removed in release 2.0.  Use
   * {@link #stats}{@code
   * .}{@link ClientStats#contendedMetaLookups contendedMetaLookups()}
   * instead.
   */
  @Deprecated
  public long contendedMetaLookupCount() {
    return meta_lookups_wo_permit.get();
  }

  /**
   * Checks whether or not an RPC can be retried once more.
   * @param rpc The RPC we're going to attempt to execute.
   * @return {@code true} if this RPC already had too many attempts,
   * {@code false} otherwise (in which case it's OK to retry once more).
   * @throws NonRecoverableException if the request has had too many attempts
   * already.
   */
  boolean cannotRetryRequest(final HBaseRpc rpc) {
    return rpc.attempt > config.getInt("hbase.client.retries.number");
  }

  /**
   * Returns a {@link Deferred} containing an exception when an RPC couldn't
   * succeed after too many attempts.
   * @param request The RPC that was retried too many times.
   * @param cause What was cause of the last failed attempt, if known.
   * You can pass {@code null} if the cause is unknown.
   */
  static Deferred<Object> tooManyAttempts(final HBaseRpc request,
                                          final HBaseException cause) {
    // TODO(tsuna): At this point, it's possible that we have to deal with
    // a broken META table where there's a hole.  For the sake of good error
    // reporting, at this point we should try to getClosestRowBefore + scan
    // META in order to verify whether there's indeed a hole, and if there's
    // one, throw a BrokenMetaException explaining where the hole is.
    final Exception e = new NonRecoverableException("Too many attempts: "
                                                    + request, cause);
    request.callback(e);
    return Deferred.fromError(e);
  }

  /**
   * A method, similar to {@link #discoverRegion} that parses the meta row
   * but returns a region location object safe for use by users.
   * @param meta_row The row to parse. May be empty but cannot be null
   * @return A {@link RegionLocation} object with info about the region.
   * @throws BrokenMetaException if the row is unparseable
   * @throws TableNotFoundException if the row was empty
   */
  private RegionLocation toRegionLocation(final ArrayList<KeyValue> meta_row) {
    // TODO - there's a fair bit of duplication here with the discoverRegion()
    // code. Try cleaning it up.
    if (meta_row.isEmpty()) {
      throw new TableNotFoundException();
    }
    String host = null;
    int port = -1;
    RegionInfo region = null;
    byte[] start_key = null;
    
    for (final KeyValue kv : meta_row) {
      final byte[] qualifier = kv.qualifier();
      if (Arrays.equals(REGIONINFO, qualifier)) {
        final byte[][] tmp = new byte[1][];  // Yes, this is ugly.
        region = RegionInfo.fromKeyValue(kv, tmp);
        start_key = tmp[0];
      } else if (Arrays.equals(SERVER, qualifier)
              && kv.value() != EMPTY_ARRAY) {  // Empty during NSRE.
        final byte[] hostport = kv.value();
        int colon = hostport.length - 1;
        for (/**/; colon > 0 /* Can't be at the beginning */; colon--) {
          if (hostport[colon] == ':') {
            break;
          }
        }
        if (colon == 0) {
          throw BrokenMetaException.badKV(region, "an `info:server' cell"
                  + " doesn't contain `:' to separate the `host:port'"
                  + Bytes.pretty(hostport), kv);
        }
        host = getIP(new String(hostport, 0, colon));
        try {
          port = parsePortNumber(new String(hostport, colon + 1,
                  hostport.length - colon - 1));
        } catch (NumberFormatException e) {
          throw BrokenMetaException.badKV(region, "an `info:server' cell"
                  + " contains an invalid port: " + e.getMessage() + " in "
                  + Bytes.pretty(hostport), kv);
        }
      }
    }
    if (start_key == null) {
      throw new BrokenMetaException(null, "It didn't contain any"
              + " `info:regioninfo' cell:  " + meta_row);
    }
    
    return new RegionLocation(region, start_key, host, port);
  }
  
  /**
   * Searches the meta table for all of the regions associated with the given
   * table. This method does not use the cache, rather it will scan HBase every
   * time you use it.
   * The fetch does not populate the local region cache with the discovered
   * regions. To do so, use {@link prefetchMeta}.
   * @param table The table to search for
   * @return A defererred that will contain a non-null list of region locations.
   * The list may be empty or the result may contain an exception.
   * @since 1.7
   */
  public Deferred<List<RegionLocation>> locateRegions(final String table) {
    return locateRegions(table.getBytes());
  }

  /**
   * Searches the meta table for all of the regions associated with the given
   * table. This method does not use the cache, rather it will scan HBase every
   * time you use it.
   * The fetch does not populate the local region cache with the discovered
   * regions. To do so, use {@link prefetchMeta}.
   * @param table The table to search for
   * @return A defererred that will contain a non-null list of region locations.
   * The list may be empty or the result may contain an exception.
   * @since 1.7
   */
  public Deferred<List<RegionLocation>> locateRegions(final byte[] table) {
    class TypeCB implements Callback<Deferred<List<RegionLocation>>, Object> {
      @SuppressWarnings("unchecked")
      @Override
      public Deferred<List<RegionLocation>> call(final Object results) 
          throws Exception {
        if (results == null) {
          return Deferred.fromResult(null);
        }
        if (results instanceof Exception) {
          return Deferred.fromError((Exception) results);
        }
        return Deferred.fromResult((List<RegionLocation>)results);
      }
      @Override
      public String toString() {
        return "locateRegions type converter CB";
      }
    }
    return findTableRegions(table, EMPTY_ARRAY, EMPTY_ARRAY, false, true)
        .addCallbackDeferring(new TypeCB());
  }

  /** @return the rpc timeout timer */
  HashedWheelTimer getRpcTimeoutTimer() {
    return rpc_timeout_timer;
  }
  
  // --------------------------------------------------- //
  // Code that find regions (in our cache or using RPCs) //
  // --------------------------------------------------- //

  /**
   * Locate the region which has the row that's less than or equal to the given row.
   *
   * @param request The RPC that's hunting for a region.
   * @param table The table we are trying to locate the region in.
   * @param key The row key for which we want to locate the previous region.
   * @return A deferred callback when the lookup completes. This carries a 
   * {@link RegionLocation}.
   * unspecified result that should resolve to an ArrayList that can be parsed to
   * a RegionInfo object when completed.
   */
  Deferred<Object> locateRegionClosestBeforeKey(final HBaseRpc request,
                                         final byte[] table, final byte[] key) {
    return locateRegion(request, table, key, true, true);
  }

  /**
   * Locates the region in which the given row key for the given table is.
   * <p>
   * This does a lookup in the .META. / -ROOT- table(s), no cache is used.
   * If you want to use a cache, call {@link #getRegion} instead.
   * @param request The RPC that's hunting for a region.
   * @param table The table to which the row belongs.
   * @param key The row key for which we want to locate the region.
   * @return A deferred called back when the lookup completes.  The deferred
   * carries an unspecified result.
   */
  private Deferred<Object> locateRegion(final HBaseRpc request,
                                        final byte[] table, final byte[] key) {
    return locateRegion(request, table, key, false, false);
  }

  /**
   * Locates the region in which the given row key for the given table is.
   * <p>
   * This does a lookup in the .META. / -ROOT- table(s), no cache is used.
   * If you want to use a cache, call {@link #getRegion} instead.
   * @param request The RPC that's hunting for a region.
   * @param table The table to which the row belongs.
   * @param key The row key for which we want to locate the region.
   * @param closest_before Whether or not to locate the region which has
   * the row that's less than or equal to the given row.
   * @param return_location Whether or not to return the region information
   * in the deferred result.
   * @return A deferred called back when the lookup completes.
   * If {@link return_location} is true, the results will be a
   * {@link RegionLocation}. If false, the results will be unspecified.
   */
  private Deferred<Object> locateRegion(final HBaseRpc request,
                                        final byte[] table, final byte[] key,
                                        final boolean closest_before,
                                        final boolean return_location) {
    final boolean is_meta = Bytes.equals(table, META);
    final boolean is_root = !is_meta && Bytes.equals(table, ROOT);
    // We don't know in which region this row key is.  Let's look it up.
    // First, see if we already know where to look in .META.
    // Except, obviously, we don't wanna search in META for META or ROOT.
    final byte[] meta_key = is_root ? null :
            createRegionSearchKey(table, key, closest_before);
    final byte[] meta_name;
    final RegionInfo meta_region;
    if (has_root) {
      meta_region = is_meta || is_root ? null : getRegion(META, meta_key);
      meta_name = META;
    } else {
      meta_region = META_REGION;
      meta_name = HBASE96_META;
    }

    if (meta_region != null) {  // Always true with HBase 0.95 and up.
     // Lookup in .META. which region server has the region we want.
      final RegionClient client = (has_root
                                   ? region2client.get(meta_region) // Pre 0.95
                                   : rootregion);                  // Post 0.95
      
      if (client != null && client.isAlive()) {
        final boolean has_permit = client.acquireMetaLookupPermit();
        if (!has_permit) {
          // If we failed to acquire a permit, it's worth checking if someone
          // looked up the region we're interested in.  Every once in a while
          // this will save us a META lookup.
          if (getRegion(table, key) != null) {
            return Deferred.fromResult(null);  // Looks like no lookup needed.
          }
        }
        Deferred<Object> d = null;
        try {
          if (return_location) {
            d = client.getClosestRowBefore(meta_region, meta_name, meta_key, INFO)
                  .addCallback(meta_lookup_done_return_location);
          } else{
            d = client.getClosestRowBefore(meta_region, meta_name, meta_key, INFO)
                  .addCallback(meta_lookup_done);
          }
        } catch (RuntimeException e) {
          LOG.error("Unexpected exception while performing meta lookup", e);
          if (has_permit) {
            client.releaseMetaLookupPermit();
          }
          throw e;
        }
        if (has_permit) {
          final class ReleaseMetaLookupPermit implements Callback<Object, Object> {
            public Object call(final Object arg) {
              client.releaseMetaLookupPermit();
              return arg;
            }
            public String toString() {
              return "release .META. lookup permit";
            }
          };
          d.addBoth(new ReleaseMetaLookupPermit());
          meta_lookups_with_permit.increment();
        } else {
          meta_lookups_wo_permit.increment();
        }
        // This errback needs to run *after* the callback above.
        return d.addErrback(newLocateRegionErrback(request, table, key,
                closest_before, return_location));
      }
    }
    // Make a local copy to avoid race conditions where we test the reference
    // to be non-null but then it becomes null before the next statement.
    final RegionClient rootregion = this.rootregion;
    if (rootregion == null || !rootregion.isAlive()) {
      return zkclient.getDeferredRoot();
    } else if (is_root) {  // Don't search ROOT in ROOT.
      return Deferred.fromResult(null);  // We already got ROOT (w00t).
    }
    // The rest of this function is only executed with HBase 0.94 and before.

    // Alright so we don't even know where to look in .META.
    // Let's lookup the right .META. entry in -ROOT-.
    final byte[] root_key = createRegionSearchKey(META, meta_key);
    final RegionInfo root_region = new RegionInfo(ROOT, ROOT_REGION,
                                                  EMPTY_ARRAY);
    root_lookups.increment();
    return rootregion.getClosestRowBefore(root_region, ROOT, root_key, INFO)
            .addCallback(root_lookup_done)
                    // This errback needs to run *after* the callback above.
            .addErrback(newLocateRegionErrback(request, table, key,
                    closest_before, return_location));
  }

  /**
   * Callback executed when a lookup in META completes
   * and user wants RegionLocation.
   */
  private final class MetaWithRegionLocationCB
          implements Callback<Object, ArrayList<KeyValue>> {
    public Object call(final ArrayList<KeyValue> arg) {
      discoverRegion(arg);
      return toRegionLocation(arg);
    }
    public String toString() {
      return "locateRegion in META with returning RegionLocation";
    }
  };
  private final MetaWithRegionLocationCB meta_lookup_done_return_location
          = new MetaWithRegionLocationCB();

  /** Callback executed when a lookup in META completes.  */
  private final class MetaCB implements Callback<Object, ArrayList<KeyValue>> {
    public Object call(final ArrayList<KeyValue> arg) {
      return discoverRegion(arg);
    }
    public String toString() {
      return "locateRegion in META";
    }
  };
  private final MetaCB meta_lookup_done = new MetaCB();

  /** Callback executed when a lookup in -ROOT- completes.  */
  private final class RootCB implements Callback<Object, ArrayList<KeyValue>> {
    public Object call(final ArrayList<KeyValue> arg) {
      return discoverRegion(arg);
    }
    public String toString() {
      return "locateRegion in ROOT";
    }
  };
  private final RootCB root_lookup_done = new RootCB();

  /**
   * Creates a new callback that handles errors during META lookups.
   * <p>
   * This errback should be added *after* adding the callback that invokes
   * {@link #discoverRegion} so it can properly fill in the table name when
   * a {@link TableNotFoundException} is thrown (because the low-level code
   * doesn't know about tables, it only knows about regions, but for proper
   * error reporting users need the name of the table that wasn't found).
   * @param request The RPC that is hunting for a region
   * @param table The table to which the row belongs.
   * @param key The row key for which we want to locate the region.
   */
  private Callback<Object, Exception> newLocateRegionErrback(
          final HBaseRpc request, final byte[] table, final byte[] key) {
    return newLocateRegionErrback(request, table, key, false, false);
  }

  /**
   * Creates a new callback that handles errors during META lookups.
   * <p>
   * This errback should be added *after* adding the callback that invokes
   * {@link #discoverRegion} so it can properly fill in the table name when
   * a {@link TableNotFoundException} is thrown (because the low-level code
   * doesn't know about tables, it only knows about regions, but for proper
   * error reporting users need the name of the table that wasn't found).
   * @param request The RPC that is hunting for a region
   * @param table The table to which the row belongs.
   * @param key The row key for which we want to locate the region.
   * @param closest_before Whether or not to locate the region which has
   * the row that's less than or equal to the given row.
   * @param return_location Whether or not to return the region information
   * in the deferred result.
   */
  private Callback<Object, Exception> newLocateRegionErrback(
          final HBaseRpc request, final byte[] table, final byte[] key,
          final boolean closest_before, final boolean return_location) {
    return new Callback<Object, Exception>() {
      public Object call(final Exception e) {
        if (e instanceof TableNotFoundException) {
          return new TableNotFoundException(table);  // Populate the name.
        } else if (e instanceof RecoverableException) {
          // Retry to locate the region if we haven't tried too many times.
          // TODO(tsuna): exponential backoff?
          if (cannotRetryRequest(request)) {
            return tooManyAttempts(request, null);
          }
          request.attempt++;
          return locateRegion(request, table, key, closest_before,
                  return_location);
        }
        return e;
      }
      public String toString() {
        return "locateRegion errback";
      }
    };
  }

  /**
   * Creates the META key to search for in order to locate the given key.
   * @param table The table the row belongs to.
   * @param key The key to search for in META.
   * @return A row key to search for in the META table, that will help us
   * locate the region serving the given {@code (table, key)}.
   */
  private static byte[] createRegionSearchKey(final byte[] table,
                                              final byte[] key) {
    return createRegionSearchKey(table, key, false);
  }

  /**
   * Creates the META key to search for in order to locate the given key.
   * @param table The table the row belongs to.
   * @param key The key to search for in META.
   * @param closest_before Whether or not to locate the region which has
   * the row that's less than or equal to the given row.
   * @return A row key to search for in the META table, that will help us
   * locate the region serving the given {@code (table, key)}.
   */
  private static byte[] createRegionSearchKey(final byte[] table,
                                              final byte[] key,
                                              final boolean closest_before) {
    // Rows in .META. look like this:
    //   tablename,startkey,timestamp
    final byte[] meta_key = new byte[table.length + key.length + 3];
    System.arraycopy(table, 0, meta_key, 0, table.length);
    meta_key[table.length] = ',';
    System.arraycopy(key, 0, meta_key, table.length + 1, key.length);
    meta_key[meta_key.length - 2] = ',';
    if (closest_before) {
      meta_key[meta_key.length - 1] = '/';
      // '/' is the first byte less than '0'. We always want to find the region
      // that has the largest timestamp BEFORE the key specified so using '/'
      // means we never get to the region that contains the input key.
    } else {
      // ':' is the first byte greater than '9'.  We always want to find the
      // entry with the greatest timestamp, so by looking right before ':'
      // we'll find it.
      meta_key[meta_key.length - 1] = ':';
    }
    return meta_key;
  }

  /**
   * Searches in the regions cache for the region hosting the given row.
   * @param table The table to which the row belongs.
   * @param key The row key for which we want to find the region.
   * @return {@code null} if our cache doesn't know which region is currently
   * serving that key, in which case you'd have to look that information up
   * using {@link #locateRegion}.  Otherwise returns the cached region
   * information in which we currently believe that the given row ought to be.
   */
  RegionInfo getRegion(final byte[] table, final byte[] key) {
    if (has_root) {
      if (Bytes.equals(table, ROOT)) {               // HBase 0.94 and before.
        return new RegionInfo(ROOT, ROOT_REGION, EMPTY_ARRAY);
      }
    } else if (Bytes.equals(table, HBASE96_META)) {  // HBase 0.95 and up.
      return META_REGION;
    }

    byte[] region_name = createRegionSearchKey(table, key);
    Map.Entry<byte[], RegionInfo> entry = regions_cache.floorEntry(region_name);
    if (entry == null) {
      //if (LOG.isDebugEnabled()) {
      //  LOG.debug("getRegion(table=" + Bytes.pretty(table) + ", key="
      //            + Bytes.pretty(key) + "): cache miss (nothing found).");
      //}
      return null;
    }

    if (!isCacheKeyForTable(table, entry.getKey())) {
      //if (LOG.isDebugEnabled()) {
      //  LOG.debug("getRegion(table=" + Bytes.pretty(table) + ", key="
      //            + Bytes.pretty(key) + "): cache miss (diff table):"
      //            + " region=" + entry.getValue());
      //}
      return null;
    }

    region_name = null;
    final RegionInfo region = entry.getValue();
    entry = null;

    final byte[] stop_key = region.stopKey();
    if (stop_key != EMPTY_ARRAY
        // If the stop key is an empty byte array, it means this region is the
        // last region for this table and this key ought to be in that region.
        && Bytes.memcmp(key, stop_key) >= 0) {
      //if (LOG.isDebugEnabled()) {
      //  LOG.debug("getRegion(table=" + Bytes.pretty(table) + ", key="
      //            + Bytes.pretty(key) + "): miss (key beyond stop_key):"
      //            + " region=" + region);
      //}
      return null;
    }

    //if (LOG.isDebugEnabled()) {
    //  LOG.debug("getRegion(table=" + Bytes.pretty(table) + ", key="
    //            + Bytes.pretty(key) + "): cache hit, found: " + region);
    //}
    return region;
  }

  /**
   * Checks whether or not the given cache key is for the given table.
   * @param table The table for which we want the cache key to be.
   * @param cache_key The cache key to check.
   * @return {@code true} if the given cache key is for the given table,
   * {@code false} otherwise.
   */
  private static boolean isCacheKeyForTable(final byte[] table,
                                            final byte[] cache_key) {
    // Check we found an entry that's really for the requested table.
    for (int i = 0; i < table.length; i++) {
      if (table[i] != cache_key[i]) {  // This table isn't in the map, we found
        return false;                  // a key which is for another table.
      }
    }

    // Make sure we didn't find another key that's for another table
    // whose name is a prefix of the table name we were given.
    return cache_key[table.length] == ',';
  }

  /**
   * Adds a new region to our regions cache.
   * @param meta_row The (parsed) result of the
   * {@link RegionClient#getClosestRowBefore} request sent to the
   * .META. (or -ROOT-) table.
   * @return The client serving the region we discovered, or {@code null} if
   * this region isn't being served right now (and we marked it as NSRE'd).
   */
  RegionClient discoverRegion(final ArrayList<KeyValue> meta_row) {
    if (meta_row.isEmpty()) {
      throw new TableNotFoundException();
    }
    String host = null;
    int port = -42;
    RegionInfo region = null;
    byte[] start_key = null;
    for (final KeyValue kv : meta_row) {
      final byte[] qualifier = kv.qualifier();
      if (Arrays.equals(REGIONINFO, qualifier)) {
        final byte[][] tmp = new byte[1][];  // Yes, this is ugly.
        region = RegionInfo.fromKeyValue(kv, tmp);
        if (knownToBeNSREd(region)) {
          invalidateRegionCache(region.name(), true, "has marked it as split.");
          return null;
        }
        start_key = tmp[0];
      } else if (Arrays.equals(SERVER, qualifier)
                 && kv.value() != EMPTY_ARRAY) {  // Empty during NSRE.
        final byte[] hostport = kv.value();
        int colon = hostport.length - 1;
        for (/**/; colon > 0 /* Can't be at the beginning */; colon--) {
          if (hostport[colon] == ':') {
            break;
          }
        }
        if (colon == 0) {
          throw BrokenMetaException.badKV(region, "an `info:server' cell"
            + " doesn't contain `:' to separate the `host:port'"
            + Bytes.pretty(hostport), kv);
        }
        host = getIP(new String(hostport, 0, colon));
        try {
          port = parsePortNumber(new String(hostport, colon + 1,
                                            hostport.length - colon - 1));
        } catch (NumberFormatException e) {
          throw BrokenMetaException.badKV(region, "an `info:server' cell"
            + " contains an invalid port: " + e.getMessage() + " in "
            + Bytes.pretty(hostport), kv);
        }
      }
      // TODO(tsuna): If this is the parent of a split region, there are two
      // other KVs that could be useful: `info:splitA' and `info:splitB'.
      // Need to investigate whether we can use those as a hint to update our
      // regions_cache with the daughter regions of the split.
    }
    if (start_key == null) {
      throw new BrokenMetaException("It didn't contain any"
        + " `info:regioninfo' cell:  " + meta_row);
    }

    final byte[] region_name = region.name();
    if (host == null) {
      // When there's no `info:server' cell, it typically means that the
      // location of this region is about to be updated in META, so we
      // consider this as an NSRE.
      invalidateRegionCache(region_name, true, "no longer has it assigned.");
      return null;
    }

    // 1. Record the region -> client mapping.
    // This won't be "discoverable" until another map points to it, because
    // at this stage no one knows about this region yet, so another thread
    // may be looking up that region again while we're in the process of
    // publishing our findings.
    final RegionClient client = newClient(host, port);
    final RegionClient oldclient = region2client.put(region, client);
    if (client == oldclient) {  // We were racing with another thread to
      return client;            // discover this region, we lost the race.
    }
    RegionInfo oldregion;
    final ArrayList<RegionInfo> regions;
    int nregions;
    // If we get a ConnectException immediately when trying to connect to the
    // RegionServer, Netty delivers a CLOSED ChannelStateEvent from a "boss"
    // thread while we may still be handling the OPEN event in an NIO thread.
    // Locking the client prevents it from being able to buffer requests when
    // this happens.  After we release the lock, then it will find it's dead.
    synchronized (client) {
      // Don't put any code between here and the next put (see next comment).

      // 2. Store the region in the sorted map.
      // This will effectively "publish" the result of our work to other
      // threads.  The window between when the previous `put' becomes visible
      // to all other threads and when we're done updating the sorted map is
      // when we may unnecessarily re-lookup the same region again.  It's an
      // acceptable trade-off.  We avoid extra synchronization complexity in
      // exchange of occasional duplicate work (which should be rare anyway).
      oldregion = regions_cache.put(region_name, region);

      // 3. Update the reverse mapping created in step 1.
      // This is done last because it's only used to gracefully handle
      // disconnections and isn't used for serving.
      regions = client2regions.get(client);
      if (regions != null) {
        synchronized (regions) {
          regions.add(region);
          nregions = regions.size();
        }
      } else {
        // Lost a race, and other thread removed the client. It happens when
        // the channel of this client is disconnected as soon as a client tries
        // to connect a dead region server.
        nregions = 0;
      }
    }
    if (nregions == 0 || regions != client2regions.get(client)) {
      // Lost a race.
      // TODO: Resolve the race condition among {@link #ip2client},
      // {@link #client2regions}, {@link #region2client}, {@link #rootregion},
      // and {@link #regions_cache}.
      return null;
    }

    // Don't interleave logging with the operations above, in order to attempt
    // to reduce the duration of the race windows.
    LOG.info((oldclient == null ? "Added" : "Replaced") + " client for"
             + " region " + region + ", which was "
             + (oldregion == null ? "added to" : "updated in") + " the"
             + " regions cache.  Now we know that " + client + " is hosting "
             + nregions + " region" + (nregions > 1 ? 's' : "") + '.');

    return client;
  }

  /**
   * Invalidates any cached knowledge about the given region.
   * <p>
   * This is typically used when a region migrates because of a split
   * or a migration done by the region load balancer, which causes a
   * {@link NotServingRegionException}.
   * <p>
   * This is package-private so that the low-level {@link RegionClient} can do
   * the invalidation itself when it gets a {@link NotServingRegionException}
   * back from a RegionServer.
   * @param region_name The name of the region to invalidate in our caches.
   * @param mark_as_nsred If {@code true}, after removing everything we know
   * about this region, we'll store a special marker in our META cache to mark
   * this region as "known to be NSRE'd", so that subsequent requests to this
   * region will "fail-fast".
   * @param reason If not {@code null}, will be used to log an INFO message
   * about the cache invalidation done.
   */
  private void invalidateRegionCache(final byte[] region_name,
                                     final boolean mark_as_nsred,
                                     final String reason) {
    if ((region_name == META_REGION_NAME && !has_root)  // HBase 0.95+
        || region_name == ROOT_REGION) {                // HBase <= 0.94
      if (reason != null) {
        LOG.info("Invalidated cache for " + (has_root ? "-ROOT-" : ".META.")
                 + " as " + rootregion + ' ' + reason);
      }
      rootregion = null;
      return;
    }
    final RegionInfo oldregion = mark_as_nsred
      ? regions_cache.put(region_name, new RegionInfo(EMPTY_ARRAY, region_name,
                                                      EMPTY_ARRAY))
      : regions_cache.remove(region_name);
    final RegionInfo region = (oldregion != null ? oldregion
                               : new RegionInfo(EMPTY_ARRAY, region_name,
                                                EMPTY_ARRAY));
    final RegionClient client = region2client.remove(region);

    if (oldregion != null && !Bytes.equals(oldregion.name(), region_name)) {
      // XXX do we want to just re-add oldregion back?  This exposes another
      // race condition (we re-add it and overwrite yet another region change).
      LOG.warn("Oops, invalidated the wrong regions cache entry."
               + "  Meant to remove " + Bytes.pretty(region_name)
               + " but instead removed " + oldregion);
    }

    if (client == null) {
      return;
    }
    final ArrayList<RegionInfo> regions = client2regions.get(client);
    if (regions != null) {
      // `remove()' on an ArrayList causes an array copy.  Should we switch
      // to a LinkedList instead?
      synchronized (regions) {
        regions.remove(region);
      }
    }
    if (reason != null) {
      LOG.info("Invalidated cache for " + region + " as " + client
               + ' ' + reason);
    }
  }

  /**
   * Returns true if this region is known to be NSRE'd and shouldn't be used.
   * @see #handleNSRE
   */
  private static boolean knownToBeNSREd(final RegionInfo region) {
    return region.table() == EMPTY_ARRAY;
  }

  /** Log a message for every N RPCs we buffer due to an NSRE.  */
  private static final short NSRE_LOG_EVERY      =   500;

  /**
   * Handles the {@link NotServingRegionException} for the given RPC.
   * <p>
   * This code will take ownership of the RPC in the sense that it will become
   * responsible for re-scheduling the RPC later once the NSRE situation gets
   * resolved by HBase.
   *
   * <h1>NSRE handling logic</h1>
   * Whenever we get an NSRE for the first time for a particular region, we
   * will add an entry for this region in the {@link #got_nsre} map.  We also
   * replace the entry for this region in {@link #regions_cache} with a special
   * entry that indicates that this region is known to be unavailable for now,
   * due to the NSRE.  This entry is said to be special because it belongs to
   * the table with an empty name (which is otherwise impossible).  This way,
   * new RPCs that are sent out can still hit our local cache instead of
   * requiring a META lookup and be directly sent to this method so they can
   * be queued to wait until the NSRE situation is resolved by HBase.
   * <p>
   * When we first get an NSRE, we also create a "probe" RPC, the goal of
   * which is to periodically poke HBase and check whether the NSRE situation
   * was resolved.  The way we poke HBase is to send an "exists" RPC (which
   * is actually just a "get" RPC that returns true or false instead of
   * returning any data) for the table / key of the first RPC to trigger the
   * NSRE.  As soon as the probe returns successfully, we know HBase resolved
   * the NSRE situation and the region is back online.  Note that it doesn't
   * matter what the result of the probe is, the only thing that matters is
   * that the probe doesn't get NSRE'd.
   * <p>
   * Once the probe RPC succeeds, we flush out all the RPCs that are pending
   * for the region that got NSRE'd.  When the probe fails, it's periodically
   * re-scheduled with an exponential-ish backoff.
   * <p>
   * We put a cap on the number of RPCs we'll keep on hold while we wait for
   * the NSRE to be resolved.  Say you have a high throughput application
   * that's producing 100k write operations per second.  Even if it takes
   * HBase just a second to bring the region back online, the application
   * will have generated over 100k RPCs before we realize we're good to go.
   * This means the application can easily run itself out of memory if we let
   * the queue grow unbounded.  To prevent that from happening, the code has
   * a low watermark and a high watermark on the number of pending RPCs for
   * a particular region.  Once the low watermark is hit, one RPC will be
   * failed with a {@link PleaseThrottleException}.  This is an advisory
   * warning that HBase isn't keeping up and that the application should
   * slow down its HBase usage momentarily.  After hitting the low watermark,
   * further RPCs that are still getting NSRE'd on the same region will get
   * buffered again until we hit the high watermark.  Once the high watermark
   * is hit, all subsequent RPCs that get NSRE'd will immediately fail with a
   * {@link PleaseThrottleException} (and they will fail-fast).
   * @param rpc The RPC that failed or is going to fail with an NSRE.
   * @param region_name The name of the region this RPC is going to.
   * Obviously, this method cannot be used for RPCs that aren't targeted
   * at a particular region.
   * @param e The exception that caused (or may cause) this RPC to fail.
   */
  void handleNSRE(HBaseRpc rpc,
                  final byte[] region_name,
                  final RecoverableException e) {
    num_nsre_rpcs.increment();
    if (rpc.isProbe()) {
      synchronized (rpc) {
        rpc.setSuspendedProbe(true);
      }
    }
    final boolean can_retry_rpc = !cannotRetryRequest(rpc);
    boolean known_nsre = true;  // We already aware of an NSRE for this region?
    ArrayList<HBaseRpc> nsred_rpcs = got_nsre.get(region_name);
    HBaseRpc exists_rpc = null;  // Our "probe" RPC.
    if (nsred_rpcs == null) {  // Looks like this could be a new NSRE...
      final ArrayList<HBaseRpc> newlist = new ArrayList<HBaseRpc>(64);
      // In HBase 0.95 and up, the exists RPC can't use the empty row key,
      // which could happen if we were trying to scan from the beginning of
      // the table.  So instead use "\0" as the key.
      exists_rpc = GetRequest.exists(rpc.table, probeKey(rpc.key));
      newlist.add(exists_rpc);
      if (can_retry_rpc) {
        newlist.add(rpc);
      }
      nsred_rpcs = got_nsre.putIfAbsent(region_name, newlist);
      if (nsred_rpcs == null) {  // We've just put `newlist'.
        nsred_rpcs = newlist;    //   => We're the first thread to get
        known_nsre = false;      //      the NSRE for this region.
      }
    }

    if (known_nsre) {  // Some RPCs seem to already be pending due to this NSRE
      boolean reject = true;  // Should we reject this RPC (too many pending)?
      int size;               // How many RPCs are already pending?

      synchronized (nsred_rpcs) {
        size = nsred_rpcs.size();
        // If nsred_rpcs is empty, there was a race with another thread which
        // is executing RetryNSREd.call and that just cleared this array and
        // removed nsred_rpcs from got_nsre right after we got the reference,
        // so we need to add it back there, unless another thread already
        // did it (in which case we're really unlucky and lost 2 races).
        if (size == 0) {
          final ArrayList<HBaseRpc> added =
            got_nsre.putIfAbsent(region_name, nsred_rpcs);
          if (added == null) {  // We've just put `nsred_rpcs'.
            exists_rpc = GetRequest.exists(rpc.table, probeKey(rpc.key));
            nsred_rpcs.add(exists_rpc);  // We hold the lock on nsred_rpcs
            if (can_retry_rpc) {
              nsred_rpcs.add(rpc);         // so we can safely add those 2.
            }
            known_nsre = false;  // We mistakenly believed it was known.
          } else {  // We lost the second race.
            // Here we synchronize on two different references without any
            // apparent ordering guarantee, which can typically lead to
            // deadlocks.  In this case though we're fine, as any other thread
            // that still has a reference to `nsred_rpcs' is gonna go through
            // this very same code path and will lock `nsred_rpcs' first
            // before finding that it too lost 2 races, so it'll lock `added'
            // second.  So there's actually a very implicit ordering.
            if (can_retry_rpc) {
              synchronized (added) {  // Won't deadlock (explanation above).
                if (added.isEmpty()) {
                  LOG.error("WTF?  Shouldn't happen!  Lost 2 races and found"
                            + " an empty list of NSRE'd RPCs (" + added
                            + ") for " + Bytes.pretty(region_name));
                  exists_rpc = GetRequest.exists(rpc.table, probeKey(rpc.key));
                  added.add(exists_rpc);
                } else {
                  exists_rpc = added.get(0);
                }
                if (can_retry_rpc) {
                  added.add(rpc);  // Add ourselves in the existing array...
                }
              }
            }
            nsred_rpcs = added;  // ... and update our reference.
          }
        }
        // If `rpc' is the first element in nsred_rpcs, it's our "probe" RPC,
        // in which case we must not add it to the array again.
        else if ((exists_rpc = nsred_rpcs.get(0)) != rpc) {
          if (size < nsre_high_watermark) {
            if (size == nsre_low_watermark) {
              nsred_rpcs.add(null);  // "Skip" one slot.
            } else if (can_retry_rpc) {
              reject = false;
              if (nsred_rpcs.contains(rpc)) {  // XXX O(n) check...  :-/
                // This can happen when a probe gets an NSRE and regions_cache
                // is updated by another thread while it's retrying
                LOG.debug("Trying to add " + rpc + " twice to NSREd RPC"
                            + " on " + Bytes.pretty(region_name));
              } else {
                nsred_rpcs.add(rpc);
              }
            }
          }
        } else {           // This is our probe RPC.
          reject = false;  // So don't reject it.
        }
      } // end of the synchronized block.

      // Stop here if this is a known NSRE and `rpc' is not our probe RPC that
      // is not suspended
      if (known_nsre && exists_rpc != rpc && !exists_rpc.isSuspendedProbe()) {
        if (size != nsre_high_watermark && size % NSRE_LOG_EVERY == 0) {
          final String msg = "There are now " + size
            + " RPCs pending due to NSRE on " + Bytes.pretty(region_name);
          if (size + NSRE_LOG_EVERY < nsre_high_watermark) {
            LOG.info(msg);  // First message logged at INFO level.
          } else {
            LOG.warn(msg);  // Last message logged with increased severity.
          }
        }
        if (reject) {
          rpc.callback(new PleaseThrottleException(size + " RPCs waiting on "
            + Bytes.pretty(region_name) + " to come back online", e, rpc,
            exists_rpc.getDeferred()));
        }
        return;  // This NSRE is already known and being handled.
      }
      exists_rpc.setSuspendedProbe(false);
    }

    num_nsres.increment();
    // Mark this region as being NSRE'd in our regions_cache.
    invalidateRegionCache(region_name, true, (known_nsre ? "still " : "")
                          + "seems to be splitting or closing it.");

    // Need a `final' variable to access from within the inner class below.
    final ArrayList<HBaseRpc> rpcs = nsred_rpcs;  // Guaranteed non-null.
    final HBaseRpc probe = exists_rpc;  // Guaranteed non-null.
    nsred_rpcs = null;
    exists_rpc = null;

    if (known_nsre && probe.attempt > 1) {
      // Our probe is almost guaranteed to cause a META lookup, so virtually
      // every time we retry it its attempt count will be incremented twice
      // (once for a META lookup, once to send the actual probe).  Here we
      // decrement the attempt count to "de-penalize" the probe from causing
      // META lookups, because that's what we want it to do.  If the probe
      // is lucky and doesn't trigger a META lookup (rare) it'll get a free
      // extra attempt, no big deal.
      probe.attempt--;
    } else if (!can_retry_rpc) {
      // `rpc' isn't a probe RPC and can't be retried, make it fail-fast now.
      rpc.callback(tooManyAttempts(rpc, e));
    }

    rpc = null;  // No longer need this reference.

    // Callback we're going to add on our probe RPC.  When this callback gets
    // invoked, it means that our probe RPC completed, so NSRE situation seems
    // resolved and we can retry all the RPCs that were waiting on that region.
    // We also use this callback as an errback to avoid leaking RPCs in case
    // of an unexpected failure of the probe RPC (e.g. a RegionServer dying
    // while it's splitting a region, which would cause a connection reset).
    final class RetryNSREd implements Callback<Object, Object> {
      public Object call(final Object arg) {
        if (arg instanceof Exception) {
          LOG.warn("Probe " + probe + " failed", (Exception) arg);
        }
        ArrayList<HBaseRpc> removed = got_nsre.remove(region_name);
        if (removed != rpcs && removed != null) {  // Should never happen.
          synchronized (removed) {                 // But just in case...
            synchronized (rpcs) {
              LOG.error("WTF?  Impossible!  Removed the wrong list of RPCs"
                + " from got_nsre.  Was expecting list@"
                + System.identityHashCode(rpcs) + " (size=" + rpcs.size()
                + "), got list@" + System.identityHashCode(removed)
                + " (size=" + removed.size() + ')');
            }
            for (final HBaseRpc r : removed) {
              if (r != null && r != probe) {
                sendRpcToRegion(r);  // We screwed up but let's not lose RPCs.
              }
            }
            removed.clear();
          }
        }
        removed = null;

        synchronized (rpcs) {
          if (LOG.isDebugEnabled()) {
            if (arg instanceof Exception) {
              LOG.debug("Retrying " + rpcs.size() + " RPCs on NSREd region "
                  + Bytes.pretty(region_name));
            } else {
              LOG.debug("Retrying " + rpcs.size() + " RPCs now that the NSRE on "
                  + Bytes.pretty(region_name) + " seems to have cleared");
            }
          }
          final ArrayList<HBaseRpc> rpcs_to_replay = new ArrayList<HBaseRpc>(rpcs);
          rpcs.clear();  // To avoid cyclic RPC chain

          final Iterator<HBaseRpc> i = rpcs_to_replay.iterator();
          if (i.hasNext()) {
            HBaseRpc r = i.next();
            if (r != probe) {
              LOG.error("WTF?  Impossible!  Expected first == probe but first="
                        + r + " and probe=" + probe);
              sendRpcToRegion(r);
            }
            while (i.hasNext()) {
              if ((r = i.next()) != null) {
                sendRpcToRegion(r);
              }
            }
          } else {
            // We avoided cyclic RPC chain
            LOG.debug("Empty rpcs array=" + rpcs_to_replay + " found by " + this);
          }
        }

        return arg;
      }
      public String toString() {
        return "retry other RPCs NSRE'd on " + Bytes.pretty(region_name);
      }
    };

    // It'll take a short while for HBase to clear the NSRE.  If a
    // region is being split, we should be able to use it again pretty
    // quickly, but if a META entry is stale (e.g. due to RegionServer
    // failures / restarts), it may take up to several seconds.
    final class NSRETimer implements TimerTask {
      public void run(final Timeout timeout) {
        if (probe.attempt == 0) {  // Brand new probe.
          probe.getDeferred().addBoth(new RetryNSREd());
        }
        if (LOG.isDebugEnabled()) {
          LOG.debug("Done waiting after NSRE on " + Bytes.pretty(region_name)
                    + ", retrying " + probe);
        }
        // Make sure the probe will cause a META lookup.
        invalidateRegionCache(region_name, false, null);
        sendRpcToRegion(probe);  // Restart the RPC.
      }
      public String toString() {
        return "probe NSRE " + probe;
      }
    };

    // Linear backoff followed by exponential backoff.  Some NSREs can be
    // resolved in a second or so, some seem to easily take ~6 seconds,
    // sometimes more when a RegionServer has failed and the master is slowly
    // splitting its logs and re-assigning its regions.
    final int wait_ms = probe.attempt < 4
      ? 200 * (probe.attempt + 2)     // 400, 600, 800, 1000
      : 1000 + (1 << probe.attempt);  // 1016, 1032, 1064, 1128, 1256, 1512, ..
    newTimeout(new NSRETimer(), wait_ms);
  }

  /**
   * Some arbitrary junk that is unlikely to appear in a real row key.
   * @see probeKey
   */
  protected static byte[] PROBE_SUFFIX = {
    ':', 'A', 's', 'y', 'n', 'c', 'H', 'B', 'a', 's', 'e',
    '~', 'p', 'r', 'o', 'b', 'e', '~', '<', ';', '_', '<',
  };

  /**
   * Returns a newly allocated key to probe, to check a region is online.
   * Sometimes we need to "poke" HBase to see if a region is online or a table
   * exists.  Given a key, we prepend some unique suffix to make it a lot less
   * likely that we hit a real key with our probe, as doing so might have some
   * implications on the RegionServer's memory usage.  Yes, some people with
   * very large keys were experiencing OOM's in their RegionServers due to
   * AsyncHBase probes.
   */
  private static byte[] probeKey(final byte[] key) {
    final byte[] testKey = new byte[key.length + 64];
    System.arraycopy(key, 0, testKey, 0, key.length);
    System.arraycopy(PROBE_SUFFIX, 0,
                     testKey, testKey.length - PROBE_SUFFIX.length,
                     PROBE_SUFFIX.length);
    return testKey;
  }

  // ----------------------------------------------------------------- //
  // Code that manages connection and disconnection to Region Servers. //
  // ----------------------------------------------------------------- //

  /**
   * Returns a client to communicate with a Region Server.
   * <p>
   * Note that this method is synchronized, so only one client at a time can
   * be created.  In practice this shouldn't be a problem as this method is
   * not expected to be frequently called.
   * @param host The normalized <strong>IP address</strong> of the region
   * server.  Passing a hostname or a denormalized IP address will work
   * silently and will result in unnecessary extra connections (clients are
   * cached, which is why always using the normalized IP address will result
   * in fewer connections).
   * @param port The port on which the region server is serving.
   * @return A client for this region server.
   */
  private RegionClient newClient(final String host, final int port) {
    // This big synchronized block is required because using a
    // ConcurrentHashMap wouldn't be sufficient.  We could still have 2
    // threads attempt to create the same client at the same time, and they
    // could both test the map at the same time and create 2 instances.
    final String hostport = host + ':' + port;

    RegionClient client;
    SocketChannel chan = null;
    synchronized (ip2client) {
      client = ip2client.get(hostport);
      if (client != null && client.isAlive()) {
        return client;
      }

      // We don't use Netty's ClientBootstrap class because it makes it
      // unnecessarily complicated to have control over which ChannelPipeline
      // exactly will be given to the channel.  It's over-designed.
      final RegionClientPipeline pipeline = new RegionClientPipeline();
      client = pipeline.init();
      chan = channel_factory.newChannel(pipeline);
      ip2client.put(hostport, client);  // This is guaranteed to return null.
    }
    client2regions.put(client, new ArrayList<RegionInfo>());
    num_connections_created.increment();
    // Configure and connect the channel without locking ip2client.
    final SocketChannelConfig socket_config = chan.getConfig();
    socket_config.setConnectTimeoutMillis(
        config.getInt("hbase.ipc.client.socket.timeout.connect"));
    socket_config.setTcpNoDelay(
        config.getBoolean("hbase.ipc.client.tcpnodelay"));
    // Unfortunately there is no way to override the keep-alive timeout in
    // Java since the JRE doesn't expose any way to call setsockopt() with
    // TCP_KEEPIDLE.  And of course the default timeout is >2h.  Sigh.
    socket_config.setKeepAlive(
        config.getBoolean("hbase.ipc.client.tcpkeepalive"));
    
    // socket overrides using system defaults instead of setting them in a conf
    if (config.hasProperty("hbase.ipc.client.socket.write.high_watermark")) {
      ((NioChannelConfig)config).setWriteBufferHighWaterMark(
          config.getInt("hbase.ipc.client.socket.write.high_watermark"));
    }
    if (config.hasProperty("hbase.ipc.client.socket.write.low_watermark")) {
      ((NioChannelConfig)config).setWriteBufferLowWaterMark(
          config.getInt("hbase.ipc.client.socket.write.low_watermark"));
    }
    if (config.hasProperty("hbase.ipc.client.socket.sendBufferSize")) {
      socket_config.setOption("sendBufferSize", 
          config.getInt("hbase.ipc.client.socket.sendBufferSize"));
    }
    if (config.hasProperty("hbase.ipc.client.socket.receiveBufferSize")) {
      socket_config.setOption("receiveBufferSize", 
          config.getInt("hbase.ipc.client.socket.receiveBufferSize"));
    }
    
    chan.connect(new InetSocketAddress(host, port));  // Won't block.
    return client;
  }

  /**
   * A {@link DefaultChannelPipeline} that gives us a chance to deal with
   * certain events before any handler runs.
   * <p>
   * We hook a couple of methods in order to report disconnection events to
   * the {@link HBaseClient} so that it can clean up its connection caches
   * ASAP to avoid using disconnected (or soon to be disconnected) sockets.
   * <p>
   * Doing it this way is simpler than having a first handler just to handle
   * disconnection events, to which we'd need to pass a callback to invoke
   * to report the event back to the {@link HBaseClient}.
   */
  private final class RegionClientPipeline extends DefaultChannelPipeline {

    /**
     * Have we already disconnected?.
     * We use this to avoid doing the cleanup work for the same client more
     * than once, even if we get multiple events indicating that the client
     * is no longer connected to the RegionServer (e.g. DISCONNECTED, CLOSED).
     * No synchronization needed as this is always accessed from only one
     * thread at a time (equivalent to a non-shared state in a Netty handler).
     */
    private boolean disconnected = false;

    /** A handler to close the connection if we haven't used it in some time */
    private final ChannelHandler timeout_handler;
    
    RegionClientPipeline() {
      timeout_handler = new IdleStateHandler(timer, 0, 0, 
          config.getInt("hbase.hbase.ipc.client.connection.idle_timeout"));
    }

    /**
     * Initializes this pipeline.
     * This method <strong>MUST</strong> be called on each new instance
     * before it's used as a pipeline for a channel.
     */
    RegionClient init() {
      final RegionClient client = new RegionClient(HBaseClient.this);
      super.addLast("idle_handler", this.timeout_handler);
      super.addLast("idle_cleanup", new RegionClientIdleStateHandler());
      super.addLast("handler", client);
      return client;
    }

    @Override
    public void sendDownstream(final ChannelEvent event) {
      //LoggerFactory.getLogger(RegionClientPipeline.class)
      //  .debug("hooked sendDownstream " + event);
      if (event instanceof ChannelStateEvent) {
        handleDisconnect((ChannelStateEvent) event);
      }
      super.sendDownstream(event);
    }

    @Override
    public void sendUpstream(final ChannelEvent event) {
      //LoggerFactory.getLogger(RegionClientPipeline.class)
      //  .debug("hooked sendUpstream " + event);
      if (event instanceof ChannelStateEvent) {
        handleDisconnect((ChannelStateEvent) event);
      }
      super.sendUpstream(event);
    }

    private void handleDisconnect(final ChannelStateEvent state_event) {
      if (disconnected) {
        return;
      }
      if (LOG.isDebugEnabled()) {
        LOG.debug("Channel " + state_event.getChannel().toString() + 
            "'s state changed: " + state_event);
      }
      switch (state_event.getState()) {
        case OPEN:
          if (state_event.getValue() == Boolean.FALSE) {
            break;  // CLOSED
          }
          return;
        case CONNECTED:
          if (state_event.getValue() == null) {
            break;  // DISCONNECTED
          }
          return;
        default:
          return;  // Not an event we're interested in, ignore it.
      }

      LOG.info("Channel " + state_event.getChannel().toString() + 
          " is disconnecting: " + state_event);
      disconnected = true;  // So we don't clean up the same client twice.
      try {
        final RegionClient client = super.get(RegionClient.class);
        SocketAddress remote = super.getChannel().getRemoteAddress();
        // At this point Netty gives us no easy way to access the
        // SocketAddress of the peer we tried to connect to, so we need to
        // find which entry in the map was used for the rootregion.  This
        // kinda sucks but I couldn't find an easier way.
        if (remote == null) {
          remote = slowSearchClientIP(client);
        }

        // Prevent the client from buffering requests while we invalidate
        // everything we have about it.
        synchronized (client) {
          removeClientFromCache(client, remote);
        }
      } catch (Exception e) {
        LoggerFactory.getLogger(RegionClientPipeline.class)
          .error("Uncaught exception when handling a disconnection of "
                 + getChannel(), e);
      }
    }

  }

  /**
   * Handles the cases where sockets are either idle or leaked due to
   * connections closed from HBase or no data flowing downstream.
   */
  private final class RegionClientIdleStateHandler
          extends IdleStateAwareChannelHandler {

    /** Empty constructor */
    public RegionClientIdleStateHandler() {
    }

    @Override
    public void channelIdle(ChannelHandlerContext ctx, IdleStateEvent e)
            throws Exception {
      if(e.getState() == IdleState.ALL_IDLE) {
        idle_connections_closed.increment();
        LOG.info("Closing idle connection to HBase region server: " 
            + e.getChannel());
        // RegionClientPipeline's disconnect method will handle cleaning up
        // any outstanding RPCs and removing the client from caches
        e.getChannel().close();
      }
    }
  }
  
  /**
   * Performs a slow search of the IP used by the given client.
   * <p>
   * This is needed when we're trying to find the IP of the client before its
   * channel has successfully connected, because Netty's API offers no way of
   * retrieving the IP of the remote peer until we're connected to it.
   * @param client The client we want the IP of.
   * @return The IP of the client, or {@code null} if we couldn't find it.
   */
  private InetSocketAddress slowSearchClientIP(final RegionClient client) {
    String hostport = null;
    synchronized (ip2client) {
      for (final Map.Entry<String, RegionClient> e : ip2client.entrySet()) {
        if (e.getValue() == client) {
          hostport = e.getKey();
          break;
        }
      }
    }

    if (hostport == null) {
      HashMap<String, RegionClient> copy;
      synchronized (ip2client) {
        copy = new HashMap<String, RegionClient>(ip2client);
      }
      LOG.error("WTF?  Should never happen!  Couldn't find " + client
                + " in " + copy);
      return null;
    }

    LOG.warn("Couldn't connect to the RegionServer @ " + hostport);
    final int lastColon = hostport.lastIndexOf(':');
    if (lastColon < 1) {
      LOG.error("WTF?  Should never happen!  No `:' found in " + hostport);
      return null;
    }
    final String host = getIP(hostport.substring(0, lastColon));
    int port;
    try {
      port = parsePortNumber(hostport.substring(lastColon + 1,
                                                hostport.length()));
    } catch (NumberFormatException e) {
      LOG.error("WTF?  Should never happen!  Bad port in " + hostport, e);
      return null;
    }
    return new InetSocketAddress(host, port);
  }

  /**
   * Removes all the cache entries referred to the given client.
   * @param client The client for which we must invalidate everything.
   * @param remote The address of the remote peer, if known, or null.
   */
  private void removeClientFromCache(final RegionClient client,
                                     final SocketAddress remote) {
    if (client == rootregion) {
      LOG.info("Lost connection with the "
               + (has_root ? "-ROOT-" : ".META.") + " region");
      rootregion = null;
    }
    ArrayList<RegionInfo> regions = client2regions.remove(client);
    if (regions != null) {
      // Make a copy so we don't need to synchronize on it while iterating.
      RegionInfo[] regions_copy;
      synchronized (regions) {
        regions_copy = regions.toArray(new RegionInfo[regions.size()]);
        regions = null;
        // If any other thread still has a reference to `regions', their
        // updates will be lost (and we don't care).
      }
      for (final RegionInfo region : regions_copy) {
        final byte[] table = region.table();
        final byte[] stop_key = region.stopKey();
        // If stop_key is the empty array:
        //   This region is the last region for this table.  In order to
        //   find the start key of the last region, we append a '\0' byte
        //   at the end of the table name and search for the entry with a
        //   key right before it.
        // Otherwise:
        //   Search for the entry with a key right before the stop_key.
        final byte[] search_key =
          createRegionSearchKey(stop_key.length == 0
                                ? Arrays.copyOf(table, table.length + 1)
                                : table, stop_key);
        final Map.Entry<byte[], RegionInfo> entry =
          regions_cache.lowerEntry(search_key);
        if (entry != null && entry.getValue() == region) {
          // Invalidate the regions cache first, as it's the most damaging
          // one if it contains stale data.
          regions_cache.remove(entry.getKey());
          LOG.debug("Removed from regions cache: {}", region);
        }
        final RegionClient oldclient = region2client.remove(region);
        if (client == oldclient) {
          LOG.debug("Association removed: {} -> {}", region, client);
        } else if (oldclient != null) {  // Didn't remove what we expected?!
          LOG.warn("When handling disconnection of " + client
                   + " and removing " + region + " from region2client"
                   + ", it was found that " + oldclient + " was in fact"
                   + " serving this region");
        }
      }
    }

    if (remote == null) {
      return;  // Can't continue without knowing the remote address.
    }

    String hostport = null;
    if (remote instanceof InetSocketAddress) {
      final InetSocketAddress sock = (InetSocketAddress) remote;
      final InetAddress addr = sock.getAddress();
      if (addr == null) {
        LOG.error("WTF?  Unresolved IP for " + remote
                  + ".  This shouldn't happen.");
        return;
      } else {
        hostport = addr.getHostAddress() + ':' + sock.getPort();
      }
    } else {
        LOG.error("WTF?  Found a non-InetSocketAddress remote: " + remote
                  + ".  This shouldn't happen.");
        return;
    }

    RegionClient old;
    synchronized (ip2client) {
      old = ip2client.remove(hostport);
    }
    LOG.debug("Removed from IP cache: {} -> {}", hostport, client);
    if (old == null) {
      LOG.warn("When expiring " + client + " from the client cache (host:port="
               + hostport + "), it was found that there was no entry"
               + " corresponding to " + remote + ".  This shouldn't happen.");
    }
  }

  // ---------------- //
  // ZooKeeper stuff. //
  // ---------------- //

  /**
   * Helper to locate the -ROOT- region through ZooKeeper.
   * <p>
   * We don't watch the file of the -ROOT- region.  We just asynchronously
   * read it once to find -ROOT-, then we close our ZooKeeper session.
   * There are a few reasons for this.  First of all, the -ROOT- region
   * doesn't move often.  When it does, and when we need to use it, we'll
   * realize that -ROOT- is no longer where we though it was and we'll find
   * it again.  Secondly, maintaining a session open just to watch the
   * -ROOT- region is a waste of resources both on our side and on ZK's side.
   * ZK is chatty, it will frequently send us heart beats that will keep
   * waking its event thread, etc.  Third, if the application we're part of
   * already needs to maintain a session with ZooKeeper anyway, we can't
   * easily share it with them anyway, because of ZooKeeper's API.  Indeed,
   * unfortunately the ZooKeeper API requires that the {@link ZooKeeper}
   * object be re-created when the session is invalidated (due to a
   * disconnection or a timeout), which means that it's impossible to
   * share the {@link ZooKeeper} object.  Ideally in an application there
   * should be only one instance, but their poor API makes it impractical,
   * since the instance must be re-created when the session is invalidated,
   * which entails that one entity should own the reconnection process and
   * have a way of giving everyone else the new instance.  This is extremely
   * cumbersome so I don't expect anyone to do this, which is why we manage
   * our own instance.
   */
  protected final class ZKClient implements Watcher {

    /** The specification of the quorum, e.g. "host1,host2,host3"  */
    private final String quorum_spec;

    /** The base path under which is the znode for the -ROOT- region.  */
    private final String base_path;

    /**
     * Our ZooKeeper instance.
     * Must grab this' monitor before accessing.
     */
    private ZooKeeper zk;

    /**
     * When we're not connected to ZK, users who are trying to access the
     * -ROOT- region can queue up here to be called back when it's available.
     * Must grab this' monitor before accessing.
     */
    private ArrayList<Deferred<Object>> deferred_rootregion;

    /**
     * Constructor.
     * @param quorum_spec The specification of the quorum, e.g.
     * {@code "host1,host2,host3"}.
     * @param base_path The base path under which is the znode for the
     * -ROOT- region.
     */
    public ZKClient(final String quorum_spec, final String base_path) {
      this.quorum_spec = quorum_spec;
      this.base_path = base_path;
    }

    /**
     * Returns a deferred that will be called back once we found -ROOT-.
     * @return A deferred which will be invoked with an unspecified argument
     * once we know where -ROOT- is.  Note that by the time you get called
     * back, we may have lost the connection to the -ROOT- region again.
     */
    public Deferred<Object> getDeferredRoot() {
      final Deferred<Object> d = new Deferred<Object>();
      synchronized (this) {
        try {
          connectZK();  // Kick off a connection if needed.
          if (deferred_rootregion == null) {
            LOG.info("Need to find the "
                     + (has_root ? "-ROOT-" : ".META.") + " region");
            deferred_rootregion = new ArrayList<Deferred<Object>>();
          }
          deferred_rootregion.add(d);
        } catch (NonRecoverableException e) {
          LOG.error(e.getMessage(), e.getCause());
          d.callback(e);
        }
      }
      return d;
    }

    /**
     * Like {@link getDeferredRoot} but returns null if we're not already
     * trying to find -ROOT-.
     * In other words calling this method doesn't trigger a -ROOT- lookup
     * unless there's already one in flight.
     * @return @{code null} if -ROOT- isn't being looked up right now,
     * otherwise a deferred which will be invoked with an unspecified argument
     * once we know where -ROOT- is.  Note that by the time you get called
     * back, we may have lost the connection to the -ROOT- region again.
     */
    Deferred<Object> getDeferredRootIfBeingLookedUp() {
      synchronized (this) {
        if (deferred_rootregion == null) {
          return null;
        }
        final Deferred<Object> d = new Deferred<Object>();
        deferred_rootregion.add(d);
        return d;
      }
    }

    /**
     * Atomically returns and {@code null}s out the current list of
     * Deferreds waiting for the -ROOT- region.
     */
    private ArrayList<Deferred<Object>> atomicGetAndRemoveWaiters() {
      synchronized (this) {
        try {
          return deferred_rootregion;
        } finally {
          deferred_rootregion = null;
        }
      }
    }

    /**
     * Processes a ZooKeeper event.
     * <p>
     * This method is called back by {@link ZooKeeper} from its main event
     * thread.  So make sure you don't block.
     * @param event The event to process.
     */
    public void process(final WatchedEvent event) {
      LOG.debug("Got ZooKeeper event: {}", event);
      try {
        switch (event.getState()) {
          case SyncConnected:
            getRootRegion();
            break;
          default:
            disconnectZK();
            // Reconnect only if we're still trying to locate -ROOT-.
            synchronized (this) {
              if (deferred_rootregion != null) {
                LOG.warn("No longer connected to ZooKeeper, event=" + event);
                connectZK();
              }
            }
            return;
        }
      } catch (Exception e) {
        LOG.error("Uncaught exception when handling event " + event, e);
        return;
      }
      LOG.debug("Done handling ZooKeeper event: {}", event);
    }

    /**
     * Connects to ZooKeeper.
     * @throws NonRecoverableException if something from which we can't
     * recover happened -- e.g. us being unable to resolve the hostname
     * of any of the zookeeper servers.
     */
    private void connectZK() {
      try {
        // Session establishment is asynchronous, so this won't block.
        synchronized (this) {
          if (zk != null) {  // Already connected.
            return;
          }
          zk = new ZooKeeper(quorum_spec, 
              config.getInt("hbase.zookeeper.session.timeout"), this);
        }
      } catch (UnknownHostException e) {
        // No need to retry, we usually cannot recover from this.
        throw new NonRecoverableException("Cannot connect to ZooKeeper,"
          + " is the quorum specification valid? " + quorum_spec, e);
      } catch (IOException e) {
        LOG.error("Failed to connect to ZooKeeper", e);
        // XXX don't retry recursively, create a timer with an exponential
        // backoff and schedule the reconnection attempt for later.
        connectZK();
      }
    }

    /**
     * Disconnects from ZooKeeper.
     * <p>
     * <strong>This method is blocking.</strong>  Unfortunately, ZooKeeper
     * doesn't offer an asynchronous API to close a session at this time.
     * It waits until the server responds to the {@code closeSession} RPC.
     */
    public void disconnectZK() {
      synchronized (this) {
        if (zk == null) {
          return;
        }
        try {
          // I'm not sure but I think both the client and the server race to
          // close the socket, which often causes the DEBUG spam:
          //   java.net.SocketException: Socket is not connected
          // When the client attempts to close its socket after its OS and
          // JVM are done processing the TCP FIN and it's already closed.
          LOG.debug("Ignore any DEBUG exception from ZooKeeper");
          final long start = System.nanoTime();
          zk.close();
          LOG.debug("ZooKeeper#close completed in {}ns",
                    System.nanoTime() - start);
        } catch (InterruptedException e) {
          // The signature of the method pretends that it can throw an
          // InterruptedException, but this is a lie, the code of that
          // method will never throw this type of exception.
          LOG.error("Should never happen", e);
        }
        zk = null;
      }
    }

    /** Schedule a timer to retry {@link #getRootRegion} after some time.  */
    private void retryGetRootRegionLater() {
      newTimeout(new TimerTask() {
          public void run(final Timeout timeout) {
            if (!getRootRegion()) {  // Try to read the znodes
              connectZK();  // unless we need to connect first.
            }
          }
        }, config.getInt("hbase.zookeeper.getroot.retry_delay") 
          /* milliseconds */);
    }

    /**
     * Puts a watch in ZooKeeper to monitor the file of the -ROOT- region.
     * This method just registers an asynchronous callback.
     */
    final class ZKCallback implements AsyncCallback.DataCallback {

      /**
       * HBASE-3065 (r1151751) prepends meta-data in ZooKeeper files.
       * The meta-data always starts with this magic byte.
       */
      protected static final byte MAGIC = (byte) 0xFF;

      private static final byte UNKNOWN = 0;  // Callback still pending.
      private static final byte FOUND = 1;    // We found the znode.
      private static final byte NOTFOUND = 2; // The znode didn't exist.

      private byte found_root;
      private byte found_meta;  // HBase 0.95 and up

      public void processResult(final int rc, final String path,
                                final Object ctx, final byte[] data,
                                final Stat stat) {
        final boolean is_root;  // True if ROOT znode, false if META znode.
        if (path.endsWith("/root-region-server")) {
          is_root = true;
        } else if (path.endsWith("/meta-region-server")) {
          is_root = false;
        } else {
          LOG.error("WTF? We got a callback from ZooKeeper for a znode we did"
                    + " not expect: " + path + " / stat: " + stat + " / data: "
                    + Bytes.pretty(data));
          retryGetRootRegionLater();
          return;
        }

        if (rc == Code.NONODE.intValue()) {
          final boolean both_znode_failed;
          if (is_root) {
            found_root = NOTFOUND;
            both_znode_failed = found_meta == NOTFOUND;
          } else {  // META (HBase 0.95 and up)
            found_meta = NOTFOUND;
            both_znode_failed = found_root == NOTFOUND;
          }
          if (both_znode_failed) {
            LOG.error("The znode for the -ROOT- region doesn't exist!");
            retryGetRootRegionLater();
          }
          return;
        } else if (rc != Code.OK.intValue()) {
          LOG.error("Looks like our ZK session expired or is broken, rc="
                    + rc + ": " + Code.get(rc));
          disconnectZK();
          connectZK();
          return;
        }
        if (data == null || data.length == 0 || data.length > Short.MAX_VALUE) {
          LOG.error("The location of the -ROOT- region in ZooKeeper is "
                    + (data == null || data.length == 0 ? "empty"
                       : "too large (" + data.length + " bytes!)"));
          retryGetRootRegionLater();
          return;  // TODO(tsuna): Add a watch to wait until the file changes.
        }

        final RegionClient client;
        if (is_root) {
          found_root = FOUND;
          client = handleRootZnode(data);
        } else {  // META (HBase 0.95 and up)
          found_meta = FOUND;
          client = handleMetaZnode(data);
        }

        if (client == null) {         // We failed to get a client.
          retryGetRootRegionLater();  // So retry later.
          return;
        }

        final ArrayList<Deferred<Object>> ds = atomicGetAndRemoveWaiters();
        if (ds != null) {
          for (final Deferred<Object> d : ds) {
            d.callback(client);
          }
        }

        disconnectZK();
        // By the time we're done, we may need to find -ROOT- again.  So
        // check to see if there are people waiting to find it again, and if
        // there are, re-open a new session with ZK.
        // TODO(tsuna): This typically happens when the address of -ROOT- in
        // ZK is stale.  In this case, we should setup a watch to get
        // notified once the znode gets updated, instead of continuously
        // polling ZK and creating new sessions.
        synchronized (ZKClient.this) {
          if (deferred_rootregion != null) {
            connectZK();
          }
        }
      }

      /** Returns a new client for the RS found in the root-region-server.  */
      @SuppressWarnings("fallthrough")
      protected RegionClient handleRootZnode(final byte[] data) {
        // There are 3 cases.  Older versions of HBase encode the location
        // of the root region as "host:port", 0.91 uses "host,port,startcode"
        // and newer versions of 0.91 use "<metadata>host,port,startcode"
        // where the <metadata> starts with MAGIC, then a 4 byte integer,
        // then that many bytes of meta data.
        boolean newstyle;     // True if we expect a 0.91 style location.
        final short offset;   // Bytes to skip at the beginning of data.
        short firstsep = -1;  // Index of the first separator (':' or ',').
        if (data[0] == MAGIC) {
          newstyle = true;
          final int metadata_length = Bytes.getInt(data, 1);
          if (metadata_length < 1 || metadata_length > 65000) {
            LOG.error("Malformed meta-data in " + Bytes.pretty(data)
                      + ", invalid metadata length=" + metadata_length);
            return null;  // TODO(tsuna): Add a watch to wait until the file changes.
          }
          offset = (short) (1 + 4 + metadata_length);
        } else {
          newstyle = false;  // Maybe true, the loop below will tell us.
          offset = 0;
        }
        final short n = (short) data.length;
        // Look for the first separator.  Skip the offset, and skip the
        // first byte, because we know the separate can only come after
        // at least one byte.
        loop: for (short i = (short) (offset + 1); i < n; i++) {
           switch (data[i]) {
            case ',':
              newstyle = true;
              /* fall through */
            case ':':
              firstsep = i;
              break loop;
          }
        }
        if (firstsep == -1) {
          LOG.error("-ROOT- location doesn't contain a separator"
                    + " (':' or ','): " + Bytes.pretty(data));
          return null;  // TODO(tsuna): Add a watch to wait until the file changes.
        }
        final String host;
        final short portend;  // Index past where the port number ends.
        if (newstyle) {
          host = new String(data, offset, firstsep - offset);
          short i;
          for (i = (short) (firstsep + 2); i < n; i++) {
            if (data[i] == ',') {
              break;
            }
          }
          portend = i;  // Port ends on the comma.
        } else {
          host = new String(data, 0, firstsep);
          portend = n;  // Port ends at the end of the array.
        }
        final int port = parsePortNumber(new String(data, firstsep + 1,
                                                    portend - firstsep - 1));
        final String ip = getIP(host);
        if (ip == null) {
          LOG.error("Couldn't resolve the IP of the -ROOT- region from "
                    + host + " in \"" + Bytes.pretty(data) + '"');
          return null;  // TODO(tsuna): Add a watch to wait until the file changes.
        }
        LOG.info("Connecting to -ROOT- region @ " + ip + ':' + port);
        has_root = true;
        final RegionClient client = rootregion = newClient(ip, port);
        return client;
      }

      /**
       * Returns a new client for the RS found in the meta-region-server.
       * This is used in HBase 0.95 and up.
       */
      protected RegionClient handleMetaZnode(final byte[] data) {
        if (data[0] != MAGIC) {
          LOG.error("Malformed META region meta-data in " + Bytes.pretty(data)
                    + ", invalid leading magic number: " + data[0]);
          return null;
        }

        final int metadata_length = Bytes.getInt(data, 1);
        if (metadata_length < 1 || metadata_length > 65000) {
          LOG.error("Malformed META region meta-data in " + Bytes.pretty(data)
                    + ", invalid metadata length=" + metadata_length);
          return null;  // TODO(tsuna): Add a watch to wait until the file changes.
        }
        short offset = (short) (1 + 4 + metadata_length);

        final int pbuf_magic = Bytes.getInt(data, offset);
        if (pbuf_magic != PBUF_MAGIC) {
          LOG.error("Malformed META region meta-data in " + Bytes.pretty(data)
                    + ", invalid magic number=" + pbuf_magic);
          return null;  // TODO(tsuna): Add a watch to wait until the file changes.
        }
        offset += 4;

        final String ip;
        final int port;
        try {
          final ZooKeeperPB.MetaRegionServer meta =
            ZooKeeperPB.MetaRegionServer.newBuilder()
            .mergeFrom(data, offset, data.length - offset).build();
          ip = getIP(meta.getServer().getHostName());
          port = meta.getServer().getPort();
        } catch (InvalidProtocolBufferException e) {
          LOG.error("Failed to parse the protobuf in " + Bytes.pretty(data), e);
          return null;  // TODO(tsuna): Add a watch to wait until the file changes.
        }

        LOG.info("Connecting to .META. region @ " + ip + ':' + port);
        has_root = false;
        final RegionClient client = rootregion = newClient(ip, port);
        return client;
      }

    }

    /**
     * Attempts to lookup the ROOT region (or META, if 0.95 and up).
     * @return true if a lookup was kicked off, false if not because we
     * weren't connected to ZooKeeper.
     */
    private boolean getRootRegion() {
      synchronized (this) {
        if (zk != null) {
          LOG.debug("Finding the -ROOT- or .META. region in ZooKeeper");
          final ZKCallback cb = new ZKCallback();
          zk.getData(base_path + "/root-region-server", this, cb, null);
          zk.getData(base_path + "/meta-region-server", this, cb, null);
          return true;
        }
      }
      return false;
    }

  }

  // --------------- //
  // Little helpers. //
  // --------------- //

  /**
   * Gets a hostname or an IP address and returns the textual representation
   * of the IP address.
   * <p>
   * <strong>This method can block</strong> as there is no API for
   * asynchronous DNS resolution in the JDK.
   *
   * IPv4 / IPv6 handling:
   *
   * if (JVM is running with -Djava.net.preferIPv6Addresses=true &&
   *   remote host has IPv6 address) -> return IPv6 address
   * otherwise return first address that remote host has (probably v4).
   *
   * @param host The hostname to resolve.
   * @return The IP address associated with the given hostname,
   * or {@code null} if the address couldn't be resolved.
   */
  private static String getIP(final String host) {
    final long start = System.nanoTime();
    try {
      boolean preferV6 = Boolean.valueOf(
        System.getProperty("java.net.preferIPv6Addresses"));
      final String ip;
      if (preferV6) {
        LOG.debug("Trying to get IPv6 address for host: " + host);
        InetAddress ipv6 = null;
        LOG.debug("All resolved IPs for host: " + host + " are: " +
          Arrays.toString(InetAddress.getAllByName(host)));
        for (InetAddress ia : InetAddress.getAllByName(host))  {
          if (ia instanceof Inet6Address) {
            ipv6 = ia;
            break;
          }
        }
        ip = (ipv6 != null)? ipv6.getHostAddress() :
          InetAddress.getByName(host).getHostAddress();
      } else {
        LOG.debug("Trying to get IPv4 address for host: " + host);
        ip = InetAddress.getByName(host).getHostAddress();
      }
      LOG.info("Resolved IP address for host: " + host + " is: " + ip);


      final long latency = System.nanoTime() - start;
      if (latency > 500000/*ns*/ && LOG.isDebugEnabled()) {
        LOG.debug("Resolved IP of `" + host + "' to "
                  + ip + " in " + latency + "ns");
      } else if (latency >= 3000000/*ns*/) {
        LOG.warn("Slow DNS lookup!  Resolved IP of `" + host + "' to "
                 + ip + " in " + latency + "ns");
      }
      return ip;
    } catch (UnknownHostException e) {
      LOG.error("Failed to resolve the IP of `" + host + "' in "
                + (System.nanoTime() - start) + "ns");
      return null;
    }
  }

  /**
   * Parses a TCP port number from a string.
   * @param portnum The string to parse.
   * @return A strictly positive, validated port number.
   * @throws NumberFormatException if the string couldn't be parsed as an
   * integer or if the value was outside of the range allowed for TCP ports.
   */
  private static int parsePortNumber(final String portnum)
    throws NumberFormatException {
    final int port = Integer.parseInt(portnum);
    if (port <= 0 || port > 65535) {
      throw new NumberFormatException(port == 0 ? "port is zero" :
                                      (port < 0 ? "port is negative: "
                                       : "port is too large: ") + port);
    }
    return port;
  }

}<|MERGE_RESOLUTION|>--- conflicted
+++ resolved
@@ -26,31 +26,8 @@
  */
 package org.hbase.async;
 
-<<<<<<< HEAD
-import java.io.IOException;
-import java.net.InetAddress;
 import java.net.Inet6Address;
-import java.net.InetSocketAddress;
-import java.net.SocketAddress;
-import java.net.UnknownHostException;
-import java.util.ArrayList;
-import java.util.Arrays;
-import java.util.Collection;
-import java.util.HashMap;
-import java.util.Iterator;
-import java.util.List;
-import java.util.Map;
-import java.util.concurrent.ConcurrentHashMap;
-import java.util.concurrent.ConcurrentSkipListMap;
-import java.util.concurrent.Executor;
-import java.util.concurrent.Executors;
-import java.util.concurrent.atomic.AtomicInteger;
-
-import static java.util.concurrent.TimeUnit.MILLISECONDS;
-
-=======
 import java.net.Inet6Address;
->>>>>>> 003c6065
 import com.google.common.cache.LoadingCache;
 import com.google.protobuf.InvalidProtocolBufferException;
 import com.stumbleupon.async.Callback;
@@ -567,16 +544,11 @@
     rpc_timeout_timer = newTimer(config, "RPC Timeout Timer");
     flush_interval = config.getShort("hbase.rpcs.buffered_flush_interval");
     increment_buffer_size = config.getInt("hbase.increments.buffer_size");
-<<<<<<< HEAD
     nsre_low_watermark = config.getInt("hbase.nsre.low_watermark");
     nsre_high_watermark = config.getInt("hbase.nsre.high_watermark");
-=======
-    nsre_low_watermark = config.getShort("hbase.nsre.low_watermark");
-    nsre_high_watermark = config.getShort("hbase.nsre.high_watermark");
     if (config.properties.containsKey("hbase.increments.durable")) {
       increment_buffer_durable = config.getBoolean("hbase.increments.durable");
     }
->>>>>>> 003c6065
   }
   
   /**
@@ -633,16 +605,11 @@
     rpc_timeout_timer = newTimer(config, "RPC Timeout Timer");
     flush_interval = config.getShort("hbase.rpcs.buffered_flush_interval");
     increment_buffer_size = config.getInt("hbase.increments.buffer_size");
-<<<<<<< HEAD
     nsre_low_watermark = config.getInt("hbase.nsre.low_watermark");
     nsre_high_watermark = config.getInt("hbase.nsre.high_watermark");
-=======
-    nsre_low_watermark = config.getShort("hbase.nsre.low_watermark");
-    nsre_high_watermark = config.getShort("hbase.nsre.high_watermark");
     if (config.properties.containsKey("hbase.increments.durable")) {
       increment_buffer_durable = config.getBoolean("hbase.increments.durable");
     }
->>>>>>> 003c6065
   }
   
   /**
