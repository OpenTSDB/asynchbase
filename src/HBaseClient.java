/*
 * Copyright (C) 2010-2012  The Async HBase Authors.  All rights reserved.
 * This file is part of Async HBase.
 *
 * Redistribution and use in source and binary forms, with or without
 * modification, are permitted provided that the following conditions are met:
 *   - Redistributions of source code must retain the above copyright notice,
 *     this list of conditions and the following disclaimer.
 *   - Redistributions in binary form must reproduce the above copyright notice,
 *     this list of conditions and the following disclaimer in the documentation
 *     and/or other materials provided with the distribution.
 *   - Neither the name of the StumbleUpon nor the names of its contributors
 *     may be used to endorse or promote products derived from this software
 *     without specific prior written permission.
 * THIS SOFTWARE IS PROVIDED BY THE COPYRIGHT HOLDERS AND CONTRIBUTORS "AS IS"
 * AND ANY EXPRESS OR IMPLIED WARRANTIES, INCLUDING, BUT NOT LIMITED TO, THE
 * IMPLIED WARRANTIES OF MERCHANTABILITY AND FITNESS FOR A PARTICULAR PURPOSE
 * ARE DISCLAIMED.  IN NO EVENT SHALL THE COPYRIGHT HOLDER OR CONTRIBUTORS BE
 * LIABLE FOR ANY DIRECT, INDIRECT, INCIDENTAL, SPECIAL, EXEMPLARY, OR
 * CONSEQUENTIAL DAMAGES (INCLUDING, BUT NOT LIMITED TO, PROCUREMENT OF
 * SUBSTITUTE GOODS OR SERVICES; LOSS OF USE, DATA, OR PROFITS; OR BUSINESS
 * INTERRUPTION) HOWEVER CAUSED AND ON ANY THEORY OF LIABILITY, WHETHER IN
 * CONTRACT, STRICT LIABILITY, OR TORT (INCLUDING NEGLIGENCE OR OTHERWISE)
 * ARISING IN ANY WAY OUT OF THE USE OF THIS SOFTWARE, EVEN IF ADVISED OF THE
 * POSSIBILITY OF SUCH DAMAGE.
 */
package org.hbase.async;

import java.io.IOException;
import java.net.InetAddress;
import java.net.InetSocketAddress;
import java.net.SocketAddress;
import java.net.UnknownHostException;
import java.util.ArrayList;
import java.util.Arrays;
import java.util.HashMap;
import java.util.Iterator;
import java.util.Map;
import java.util.concurrent.ConcurrentHashMap;
import java.util.concurrent.ConcurrentSkipListMap;
import java.util.concurrent.Executor;
import java.util.concurrent.Executors;
<<<<<<< HEAD
import java.util.concurrent.ThreadFactory;
import static java.util.concurrent.TimeUnit.MILLISECONDS;

import com.google.common.cache.LoadingCache;
=======
import static java.util.concurrent.TimeUnit.MILLISECONDS;

import com.google.common.cache.LoadingCache;
import com.google.protobuf.InvalidProtocolBufferException;
>>>>>>> d5436090

import org.apache.zookeeper.AsyncCallback;
import org.apache.zookeeper.KeeperException.Code;
import org.apache.zookeeper.WatchedEvent;
import org.apache.zookeeper.Watcher;
import org.apache.zookeeper.ZooKeeper;
import org.apache.zookeeper.data.Stat;

import org.jboss.netty.channel.ChannelEvent;
import org.jboss.netty.channel.ChannelPipeline;
import org.jboss.netty.channel.ChannelStateEvent;
import org.jboss.netty.channel.DefaultChannelPipeline;
import org.jboss.netty.channel.socket.ClientSocketChannelFactory;
import org.jboss.netty.channel.socket.SocketChannel;
import org.jboss.netty.channel.socket.SocketChannelConfig;
import org.jboss.netty.channel.socket.nio.NioClientSocketChannelFactory;
import org.jboss.netty.util.HashedWheelTimer;
import org.jboss.netty.util.Timeout;
import org.jboss.netty.util.Timer;
import org.jboss.netty.util.TimerTask;

import org.slf4j.Logger;
import org.slf4j.LoggerFactory;

import com.stumbleupon.async.Callback;
import com.stumbleupon.async.Deferred;

import org.hbase.async.generated.ZooKeeperPB;

/**
 * A fully asynchronous, thread-safe, modern HBase client.
 * <p>
 * Unlike the traditional HBase client ({@code HTable}), this client should be
 * instantiated only once.  You can use it with any number of tables at the
 * same time.  The only case where you should have multiple instances is when
 * you want to use multiple different clusters at the same time.
 * <p>
 * If you play by the rules, this client is (in theory {@code :D}) completely
 * thread-safe.  Read the documentation carefully to know what the requirements
 * are for this guarantee to apply.
 * <p>
 * This client is fully non-blocking, any blocking operation will return a
 * {@link Deferred} instance to which you can attach a {@link Callback} chain
 * that will execute when the asynchronous operation completes.
 *
 * <h1>Note regarding {@code HBaseRpc} instances passed to this class</h1>
 * Every {@link HBaseRpc} passed to a method of this class should not be
 * changed or re-used until the {@code Deferred} returned by that method
 * calls you back.  <strong>Changing or re-using any {@link HBaseRpc} for
 * an RPC in flight will lead to <em>unpredictable</em> results and voids
 * your warranty</strong>.
 *
 * <a name="#durability"></a>
 * <h1>Data Durability</h1>
 * Some methods or RPC types take a {@code durable} argument.  When an edit
 * requests to be durable, the success of the RPC guarantees that the edit is
 * safely and durably stored by HBase and won't be lost.  In case of server
 * failures, the edit won't be lost although it may become momentarily
 * unavailable.  Setting the {@code durable} argument to {@code false} makes
 * the operation complete faster (and puts a lot less strain on HBase), but
 * removes this durability guarantee.  In case of a server failure, the edit
 * may (or may not) be lost forever.  When in doubt, leave it to {@code true}
 * (or use the corresponding method that doesn't accept a {@code durable}
 * argument as it will default to {@code true}).  Setting it to {@code false}
 * is useful in cases where data-loss is acceptable, e.g. during batch imports
 * (where you can re-run the whole import in case of a failure), or when you
 * intend to do statistical analysis on the data (in which case some missing
 * data won't affect the results as long as the data loss caused by machine
 * failures preserves the distribution of your data, which depends on how
 * you're building your row keys and how you're using HBase, so be careful).
 * <p>
 * Bear in mind that this durability guarantee holds only once the RPC has
 * completed successfully.  Any edit temporarily buffered on the client side
 * or in-flight will be lost if the client itself crashes.  You can control
 * how much buffering is done by the client by using {@link #setFlushInterval}
 * and you can force-flush the buffered edits by calling {@link #flush}.  When
 * you're done using HBase, you <strong>must not</strong> just give up your
 * reference to your {@code HBaseClient}, you must shut it down gracefully by
 * calling {@link #shutdown}.  If you fail to do this, then all edits still
 * buffered by the client will be lost.
 * <p>
 * <b>NOTE</b>: This entire section assumes that you use a distributed file
 * system that provides HBase with the required durability semantics.  If
 * you use HDFS, make sure you have a version of HDFS that provides HBase
 * the necessary API and semantics to durability store its data.
 *
 * <h1>{@code throws} clauses</h1>
 * None of the asynchronous methods in this API are expected to throw an
 * exception.  But the {@link Deferred} object they return to you can carry an
 * exception that you should handle (using "errbacks", see the javadoc of
 * {@link Deferred}).  In order to be able to do proper asynchronous error
 * handling, you need to know what types of exceptions you're expected to face
 * in your errbacks.  In order to document that, the methods of this API use
 * javadoc's {@code @throws} to spell out the exception types you should
 * handle in your errback.  Asynchronous exceptions will be indicated as such
 * in the javadoc with "(deferred)".
 * <p>
 * For instance, if a method {@code foo} pretends to throw an
 * {@link UnknownScannerException} and returns a {@code Deferred<Whatever>},
 * then you should use the method like so:
 * <pre>
 *   HBaseClient client = ...;
 *   {@link Deferred}{@code <Whatever>} d = client.foo();
 *   d.addCallbacks(new {@link Callback}{@code <Whatever, SomethingElse>}() {
 *     SomethingElse call(Whatever arg) {
 *       LOG.info("Yay, RPC completed successfully!");
 *       return new SomethingElse(arg.getWhateverResult());
 *     }
 *     String toString() {
 *       return "handle foo response";
 *     }
 *   },
 *   new {@link Callback}{@code <Exception, Object>}() {
 *     Object call(Exception arg) {
 *       if (arg instanceof {@link UnknownScannerException}) {
 *         LOG.error("Oops, we used the wrong scanner?", arg);
 *         return otherAsyncOperation();  // returns a {@code Deferred<Blah>}
 *       }
 *       LOG.error("Sigh, the RPC failed and we don't know what to do", arg);
 *       return arg;  // Pass on the error to the next errback (if any);
 *     }
 *     String toString() {
 *       return "foo errback";
 *     }
 *   });
 * </pre>
 * This code calls {@code foo}, and upon successful completion transforms the
 * result from a {@code Whatever} to a {@code SomethingElse} (which will then
 * be given to the next callback in the chain, if any).  When there's a
 * failure, the errback is called instead and it attempts to handle a
 * particular type of exception by retrying the operation differently.
 */
public final class HBaseClient {
  /*
   * TODO(tsuna): Address the following.
   *
   * - Properly handle disconnects.
   *    - Attempt to reconnect a couple of times, see if it was a transient
   *      network blip.
   *    - If the -ROOT- region is unavailable when we start, we should
   *      put a watch in ZK instead of polling it every second.
   * - Handling RPC timeouts.
   * - Stats:
   *     - QPS per RPC type.
   *     - Latency histogram per RPC type (requires open-sourcing the SU Java
   *       stats classes that I wrote in a separate package).
   *     - Cache hit rate in the local META cache.
   *     - RPC errors and retries.
   *     - Typical batch size when flushing edits (is that useful?).
   * - Write unit tests and benchmarks!
   */

  private static final Logger LOG = LoggerFactory.getLogger(HBaseClient.class);

  /**
   * An empty byte array you can use.  This can be useful for instance with
   * {@link Scanner#setStartKey} and {@link Scanner#setStopKey}.
   */
  public static final byte[] EMPTY_ARRAY = new byte[0];

  /** A byte array containing a single zero byte.  */
  private static final byte[] ZERO_ARRAY = new byte[] { 0 };

  private static final byte[] ROOT = new byte[] { '-', 'R', 'O', 'O', 'T', '-' };
  private static final byte[] ROOT_REGION = new byte[] { '-', 'R', 'O', 'O', 'T', '-', ',', ',', '0' };
  private static final byte[] META = new byte[] { '.', 'M', 'E', 'T', 'A', '.' };
  static final byte[] INFO = new byte[] { 'i', 'n', 'f', 'o' };
  private static final byte[] REGIONINFO = new byte[] { 'r', 'e', 'g', 'i', 'o', 'n', 'i', 'n', 'f', 'o' };
  private static final byte[] SERVER = new byte[] { 's', 'e', 'r', 'v', 'e', 'r' };
  /** HBase 0.95 and up: .META. is now hbase:meta */
  private static final byte[] HBASE96_META =
    new byte[] { 'h', 'b', 'a', 's', 'e', ':', 'm', 'e', 't', 'a' };
  /** New for HBase 0.95 and up: the name of META is fixed.  */
  private static final byte[] META_REGION_NAME =
    new byte[] { 'h', 'b', 'a', 's', 'e', ':', 'm', 'e', 't', 'a', ',', ',', '1' };
  /** New for HBase 0.95 and up: the region info for META is fixed.  */
  private static final RegionInfo META_REGION =
    new RegionInfo(HBASE96_META, META_REGION_NAME, EMPTY_ARRAY);

  /**
<<<<<<< HEAD
=======
   * In HBase 0.95 and up, this magic number is found in a couple places.
   * It's used in the znode that points to the .META. region, to
   * indicate that the contents of the znode is a protocol buffer.
   * It's also used in the value of the KeyValue found in the .META. table
   * that contain a {@link RegionInfo}, to indicate that the value contents
   * is a protocol buffer.
   */
  static final int PBUF_MAGIC = 1346524486;  // 4 bytes: "PBUF"

  /**
>>>>>>> d5436090
   * Timer we use to handle all our timeouts.
   * TODO(tsuna): Get it through the ctor to share it with others.
   * TODO(tsuna): Make the tick duration configurable?
   */
  private final HashedWheelTimer timer = new HashedWheelTimer(20, MILLISECONDS);

  /** Up to how many milliseconds can we buffer an edit on the client side.  */
  private volatile short flush_interval = 1000;  // ms

  /**
   * How many different counters do we want to keep in memory for buffering.
   * Each entry requires storing the table name, row key, family name and
   * column qualifier, plus 4 small objects.
   *
   * Assuming an average table name of 10 bytes, average key of 20 bytes,
   * average family name of 10 bytes and average qualifier of 8 bytes, this
   * would require 65535 * (10 + 20 + 10 + 8 + 4 * 32) / 1024 / 1024 = 11MB
   * of RAM, which isn't too excessive for a default value.  Of course this
   * might bite people with large keys or qualifiers, but then it's normal
   * to expect they'd tune this value to cater to their unusual requirements.
   */
  private volatile int increment_buffer_size = 65535;

  /**
   * Factory through which we will create all its channels / sockets.
   */
  private final ClientSocketChannelFactory channel_factory;

  /** Watcher to keep track of the -ROOT- region in ZooKeeper.  */
  private final ZKClient zkclient;

  /**
   * The client currently connected to the -ROOT- region.
   * If this is {@code null} then we currently don't know where the -ROOT-
   * region is and we're waiting for a notification from ZooKeeper to tell
   * us where it is.
   * Note that with HBase 0.95, {@link #has_root} would be false, and this
   * would instead point to the .META. region.
   */
  private volatile RegionClient rootregion;

  byte server_version = -1;

  /**
   * Whether or not there is a -ROOT- region.
   * When connecting to HBase 0.95 and up, this would be set to false, so we
   * would go straight to .META. instead.
   */
  volatile boolean has_root = true;

  /**
   * Maps {@code (table, start_key)} pairs to the {@link RegionInfo} that
   * serves this key range for this table.
   * <p>
   * The keys in this map are region names.
   * @see #createRegionSearchKey
   * Because it's a sorted map, we can efficiently find a region given an
   * arbitrary key.
   * @see #getRegion
   * <p>
   * This map and the next 2 maps contain the same data, but indexed
   * differently.  There is no consistency guarantee across the maps.
   * They are not updated all at the same time atomically.  This map
   * is always the first to be updated, because that's the map from
   * which all the lookups are done in the fast-path of the requests
   * that need to locate a region.  The second map to be updated is
   * {@link region2client}, because it comes second in the fast-path
   * of every requests that need to locate a region.  The third map
   * is only used to handle RegionServer disconnections gracefully.
   * <p>
   * Note: before using the {@link RegionInfo} you pull out of this map,
   * you <b>must</b> ensure that {@link RegionInfo#table} doesn't return
   * {@link #EMPTY_ARRAY}.  If it does, it means you got a special entry
   * used to indicate that this region is known to be unavailable right
   * now due to an NSRE.  You must not use this {@link RegionInfo} as
   * if it was a normal entry.
   * @see #handleNSRE
   */
  private final ConcurrentSkipListMap<byte[], RegionInfo> regions_cache =
    new ConcurrentSkipListMap<byte[], RegionInfo>(RegionInfo.REGION_NAME_CMP);

  /**
   * Maps a {@link RegionInfo} to the client currently connected to the
   * RegionServer that serves this region.
   * <p>
   * The opposite mapping is stored in {@link #client2regions}.
   * There's no consistency guarantee with that other map.
   * See the javadoc for {@link #regions_cache} regarding consistency.
   */
  private final ConcurrentHashMap<RegionInfo, RegionClient> region2client =
    new ConcurrentHashMap<RegionInfo, RegionClient>();

  /**
   * Maps a client connected to a RegionServer to the list of regions we know
   * it's serving so far.
   * <p>
   * The opposite mapping is stored in {@link #region2client}.
   * There's no consistency guarantee with that other map.
   * See the javadoc for {@link #regions_cache} regarding consistency.
   * <p>
   * Each list in the map is protected by its own monitor lock.
   */
  private final ConcurrentHashMap<RegionClient, ArrayList<RegionInfo>>
    client2regions = new ConcurrentHashMap<RegionClient, ArrayList<RegionInfo>>();

  /**
   * Cache that maps a RegionServer address ("ip:port") to the client
   * connected to it.
   * <p>
   * Access to this map must be synchronized by locking its monitor.
   * Lock ordering: when locking both this map and a RegionClient, the
   * RegionClient must always be locked first to avoid deadlocks.  Logging
   * the contents of this map (or calling toString) requires copying it first.
   * <p>
   * This isn't a {@link ConcurrentHashMap} because we don't use it frequently
   * (just when connecting to / disconnecting from RegionServers) and when we
   * add something to it, we want to do an atomic get-and-put, but
   * {@code putIfAbsent} isn't a good fit for us since it requires to create
   * an object that may be "wasted" in case another thread wins the insertion
   * race, and we don't want to create unnecessary connections.
   * <p>
   * Upon disconnection, clients are automatically removed from this map.
   * We don't use a {@code ChannelGroup} because a {@code ChannelGroup} does
   * the clean-up on the {@code channelClosed} event, which is actually the
   * 3rd and last event to be fired when a channel gets disconnected.  The
   * first one to get fired is, {@code channelDisconnected}.  This matters to
   * us because we want to purge disconnected clients from the cache as
   * quickly as possible after the disconnection, to avoid handing out clients
   * that are going to cause unnecessary errors.
   * @see RegionClientPipeline#handleDisconnect
   */
  private final HashMap<String, RegionClient> ip2client =
    new HashMap<String, RegionClient>();

  /**
   * Map of region name to list of pending RPCs for this region.
   * <p>
   * The array-list isn't expected to be empty, except during rare race
   * conditions.  When the list is non-empty, the first element in the
   * list should be a special "probe" RPC we build to detect when the
   * region NSRE'd is back online.
   * <p>
   * For more details on how this map is used, please refer to the
   * documentation of {@link #handleNSRE}.
   * <p>
   * Each list in the map is protected by its own monitor lock.
   */
  private final ConcurrentSkipListMap<byte[], ArrayList<HBaseRpc>> got_nsre =
    new ConcurrentSkipListMap<byte[], ArrayList<HBaseRpc>>(RegionInfo.REGION_NAME_CMP);

  /**
   * Buffer for atomic increment coalescing.
   * This buffer starts out null, and remains so until the first time we need
   * to buffer an increment.  Once lazily initialized, this buffer will never
   * become null again.
   * <p>
   * We do this so that we can lazily schedule the flush timer only if we ever
   * have buffered increments.  Applications without buffered increments don't
   * need to pay any memory for the buffer or any CPU time for a useless timer.
   * @see #setupIncrementCoalescing
   */
  private volatile LoadingCache<BufferedIncrement, BufferedIncrement.Amount> increment_buffer;

  // ------------------------ //
  // Client usage statistics. //
  // ------------------------ //

  /** Number of connections created by {@link #newClient}.  */
  private final Counter num_connections_created = new Counter();

  /** How many {@code -ROOT-} lookups were made.  */
  private final Counter root_lookups = new Counter();

  /** How many {@code .META.} lookups were made (with a permit).  */
  private final Counter meta_lookups_with_permit = new Counter();

  /** How many {@code .META.} lookups were made (without a permit).  */
  private final Counter meta_lookups_wo_permit = new Counter();

  /** Number of calls to {@link #flush}.  */
  private final Counter num_flushes = new Counter();

  /** Number of NSREs handled by {@link #handleNSRE}.  */
  private final Counter num_nsres = new Counter();

  /** Number of RPCs delayed by {@link #handleNSRE}.  */
  private final Counter num_nsre_rpcs = new Counter();

  /** Number of {@link MultiAction} sent to the network.  */
  final Counter num_multi_rpcs = new Counter();

  /** Number of calls to {@link #get}.  */
  private final Counter num_gets = new Counter();

  /** Number of calls to {@link #openScanner}.  */
  private final Counter num_scanners_opened = new Counter();

  /** Number of calls to {@link #scanNextRows}.  */
  private final Counter num_scans = new Counter();

  /** Number calls to {@link #put}.  */
  private final Counter num_puts = new Counter();

  /** Number calls to {@link #lockRow}.  */
  private final Counter num_row_locks = new Counter();

  /** Number calls to {@link #delete}.  */
  private final Counter num_deletes = new Counter();

  /** Number of {@link AtomicIncrementRequest} sent.  */
  private final Counter num_atomic_increments = new Counter();

  /**
   * Constructor.
   * @param quorum_spec The specification of the quorum, e.g.
   * {@code "host1,host2,host3"}.
   */
  public HBaseClient(final String quorum_spec) {
    this(quorum_spec, "/hbase");
  }

  /**
   * Constructor.
   * @param quorum_spec The specification of the quorum, e.g.
   * {@code "host1,host2,host3"}.
   * @param base_path The base path under which is the znode for the
   * -ROOT- region.
   */
  public HBaseClient(final String quorum_spec, final String base_path) {
    this(quorum_spec, base_path, defaultChannelFactory());
  }

  /** Creates a default channel factory in case we haven't been given one.  */
<<<<<<< HEAD
  /** NOTE(avh): create daemon threads to work around incomplete netty shutdown  */
  private static NioClientSocketChannelFactory defaultChannelFactory() {
    final Executor executor = Executors.newCachedThreadPool(
        new ThreadFactory() {
            public Thread newThread(Runnable r)
            {
                Thread t = new Thread(r);
                t.setDaemon(true);
                return t;
            }
        });
=======
  private static NioClientSocketChannelFactory defaultChannelFactory() {
    final Executor executor = Executors.newCachedThreadPool();
>>>>>>> d5436090
    return new NioClientSocketChannelFactory(executor, executor);
  }

  /**
   * Constructor for advanced users with special needs.
   * <p>
   * <strong>NOTE:</strong> Only advanced users who really know what they're
   * doing should use this constructor.  Passing an inappropriate thread
   * pool, or blocking its threads will prevent this {@code HBaseClient}
   * from working properly or lead to poor performance.
   * @param quorum_spec The specification of the quorum, e.g.
   * {@code "host1,host2,host3"}.
   * @param base_path The base path under which is the znode for the
   * -ROOT- region.
   * @param executor The executor from which to obtain threads for NIO
   * operations.  It is <strong>strongly</strong> encouraged to use a
   * {@link Executors#newCachedThreadPool} or something equivalent unless
   * you're sure to understand how Netty creates and uses threads.
   * Using a fixed-size thread pool will not work the way you expect.
   * <p>
   * Note that calling {@link #shutdown} on this client will <b>NOT</b>
   * shut down the executor.
   * @see NioClientSocketChannelFactory
   * @since 1.2
   */
  public HBaseClient(final String quorum_spec, final String base_path,
                     final Executor executor) {
    this(quorum_spec, base_path, new CustomChannelFactory(executor));
  }

  /** A custom channel factory that doesn't shutdown its executor.  */
  private static final class CustomChannelFactory
    extends NioClientSocketChannelFactory {
      CustomChannelFactory(final Executor executor) {
        super(executor, executor);
      }
      @Override
      public void releaseExternalResources() {
        // Do nothing, we don't want to shut down the executor.
      }
  }

  /**
   * Constructor for advanced users with special needs.
   * <p>
   * Most users don't need to use this constructor.
   * @param quorum_spec The specification of the quorum, e.g.
   * {@code "host1,host2,host3"}.
   * @param base_path The base path under which is the znode for the
   * -ROOT- region.
   * @param channel_factory A custom factory to use to create sockets.
   * <p>
   * Note that calling {@link #shutdown} on this client will also cause the
   * shutdown and release of the factory and its underlying thread pool.
   * @since 1.2
   */
  public HBaseClient(final String quorum_spec, final String base_path,
                     final ClientSocketChannelFactory channel_factory) {
    this.channel_factory = channel_factory;
    zkclient = new ZKClient(quorum_spec, base_path);
  }

  /**
   * Returns a snapshot of usage statistics for this client.
   * @since 1.3
   */
  public ClientStats stats() {
    final LoadingCache<BufferedIncrement, BufferedIncrement.Amount> cache =
      increment_buffer;
    return new ClientStats(
      num_connections_created.get(),
      root_lookups.get(),
      meta_lookups_with_permit.get(),
      meta_lookups_wo_permit.get(),
      num_flushes.get(),
      num_nsres.get(),
      num_nsre_rpcs.get(),
      num_multi_rpcs.get(),
      num_gets.get(),
      num_scanners_opened.get(),
      num_scans.get(),
      num_puts.get(),
      num_row_locks.get(),
      num_deletes.get(),
      num_atomic_increments.get(),
      cache != null ? cache.stats() : BufferedIncrement.ZERO_STATS
    );
  }

  /**
   * Flushes to HBase any buffered client-side write operation.
   * <p>
   * @return A {@link Deferred}, whose callback chain will be invoked when
   * everything that was buffered at the time of the call has been flushed.
   * <p>
   * Note that this doesn't guarantee that <b>ALL</b> outstanding RPCs have
   * completed.  This doesn't introduce any sort of global sync point.  All
   * it does really is it sends any buffered RPCs to HBase.
   */
  public Deferred<Object> flush() {
    {
      // If some RPCs are waiting for -ROOT- to be discovered, we too must wait
      // because some of those RPCs could be edits that we must wait on.
      final Deferred<Object> d = zkclient.getDeferredRootIfBeingLookedUp();
      if (d != null) {
<<<<<<< HEAD
        LOG.debug("Flush needs to wait on -ROOT- to come back");
        final class RetryFlush implements Callback<Object, Object> {
          public Object call(final Object arg) {
            LOG.debug("Flush retrying after -ROOT- came back");
=======
        LOG.debug("Flush needs to wait on {} to come back",
                  has_root ? "-ROOT-" : ".META.");
        final class RetryFlush implements Callback<Object, Object> {
          public Object call(final Object arg) {
            LOG.debug("Flush retrying after {} came back",
                      has_root ? "-ROOT-" : ".META.");
>>>>>>> d5436090
            return flush();
          }
          public String toString() {
            return "retry flush";
          }
        }
        return d.addBoth(new RetryFlush());
      }
    }

    num_flushes.increment();
    final boolean need_sync;
    {
      final LoadingCache<BufferedIncrement, BufferedIncrement.Amount> buf =
        increment_buffer;  // Single volatile-read.
      if (buf != null && !buf.asMap().isEmpty()) {
        flushBufferedIncrements(buf);
        need_sync = true;
      } else {
        need_sync = false;
      }
    }
    final ArrayList<Deferred<Object>> d =
      new ArrayList<Deferred<Object>>(client2regions.size()
                                      + got_nsre.size() * 8);
    // Bear in mind that we're traversing a ConcurrentHashMap, so we may get
    // clients that have been removed from the map since we started iterating.
    for (final RegionClient client : client2regions.keySet()) {
      d.add(need_sync ? client.sync() : client.flush());
    }
    for (final ArrayList<HBaseRpc> nsred : got_nsre.values()) {
      synchronized (nsred) {
        for (final HBaseRpc rpc : nsred) {
          if (rpc instanceof HBaseRpc.IsEdit) {
            d.add(rpc.getDeferred());
          }
        }
      }
    }
    @SuppressWarnings("unchecked")
    final Deferred<Object> flushed = (Deferred) Deferred.group(d);
    return flushed;
  }

  /**
   * Sets the maximum time (in milliseconds) for which edits can be buffered.
   * <p>
   * This interval will be honored on a "best-effort" basis.  Edits can be
   * buffered for longer than that due to GC pauses, the resolution of the
   * underlying timer, thread scheduling at the OS level (particularly if the
   * OS is overloaded with concurrent requests for CPU time), any low-level
   * buffering in the TCP/IP stack of the OS, etc.
   * <p>
   * Setting a longer interval allows the code to batch requests more
   * efficiently but puts you at risk of greater data loss if the JVM
   * or machine was to fail.  It also entails that some edits will not
   * reach HBase until a longer period of time, which can be troublesome
   * if you have other applications that need to read the "latest" changes.
   * <p>
   * Setting this interval to 0 disables this feature.
   * <p>
   * The change is guaranteed to take effect at most after a full interval
   * has elapsed, <i>using the previous interval</i> (which is returned).
   * @param flush_interval A positive time interval in milliseconds.
   * @return The previous flush interval.
   * @throws IllegalArgumentException if {@code flush_interval < 0}.
   */
  public short setFlushInterval(final short flush_interval) {
    // Note: if we have buffered increments, they'll pick up the new flush
    // interval next time the current timer fires.
    if (flush_interval < 0) {
      throw new IllegalArgumentException("Negative: " + flush_interval);
    }
    final short prev = this.flush_interval;
    this.flush_interval = flush_interval;
    return prev;
  }

  /**
   * Changes the size of the increment buffer.
   * <p>
   * <b>NOTE:</b> because there is no way to resize the existing buffer,
   * this method will flush the existing buffer and create a new one.
   * This side effect might be unexpected but is unfortunately required.
   * <p>
   * This determines the maximum number of counters this client will keep
   * in-memory to allow increment coalescing through
   * {@link #bufferAtomicIncrement}.
   * <p>
   * The greater this number, the more memory will be used to buffer
   * increments, and the more efficient increment coalescing can be
   * if you have a high-throughput application with a large working
   * set of counters.
   * <p>
   * If your application has excessively large keys or qualifiers, you might
   * consider using a lower number in order to reduce memory usage.
   * @param increment_buffer_size The new size of the buffer.
   * @return The previous size of the buffer.
   * @throws IllegalArgumentException if {@code increment_buffer_size < 0}.
   * @since 1.3
   */
  public int setIncrementBufferSize(final int increment_buffer_size) {
    if (increment_buffer_size < 0) {
      throw new IllegalArgumentException("Negative: " + increment_buffer_size);
    }
    final int current = this.increment_buffer_size;
    if (current == increment_buffer_size) {
      return current;
    }
    this.increment_buffer_size = increment_buffer_size;
    final LoadingCache<BufferedIncrement, BufferedIncrement.Amount> prev =
      increment_buffer;  // Volatile-read.
    if (prev != null) {  // Need to resize.
      makeIncrementBuffer();  // Volatile-write.
      flushBufferedIncrements(prev);
    }
    return current;
  }

  /**
   * Returns the timer used by this client.
   * <p>
   * All timeouts, retries and other things that need to "sleep
   * asynchronously" use this timer.  This method is provided so
   * that you can also schedule your own timeouts using this timer,
   * if you wish to share this client's timer instead of creating
   * your own.
   * <p>
   * The precision of this timer is implementation-defined but is
   * guaranteed to be no greater than 20ms.
   * @since 1.2
   */
  public Timer getTimer() {
    return timer;
  }

  /**
   * Schedules a new timeout.
   * @param task The task to execute when the timer times out.
   * @param timeout_ms The timeout, in milliseconds (strictly positive).
   */
  void newTimeout(final TimerTask task, final long timeout_ms) {
    try {
      timer.newTimeout(task, timeout_ms, MILLISECONDS);
    } catch (IllegalStateException e) {
      // This can happen if the timer fires just before shutdown()
      // is called from another thread, and due to how threads get
      // scheduled we tried to call newTimeout() after timer.stop().
      LOG.warn("Failed to schedule timer."
               + "  Ignore this if we're shutting down.", e);
    }
  }

  /**
   * Returns the maximum time (in milliseconds) for which edits can be buffered.
   * <p>
   * The default value is an unspecified and implementation dependant, but is
   * guaranteed to be non-zero.
   * <p>
   * A return value of 0 indicates that edits are sent directly to HBase
   * without being buffered.
   * @see #setFlushInterval
   */
  public short getFlushInterval() {
    return flush_interval;
  }

  /**
   * Returns the capacity of the increment buffer.
   * <p>
   * Note this returns the <em>capacity</em> of the buffer, not the number of
   * items currently in it.  There is currently no API to get the current
   * number of items in it.
   * @since 1.3
   */
  public int getIncrementBufferSize() {
    return increment_buffer_size;
  }

  /**
   * Performs a graceful shutdown of this instance.
   * <p>
   * <ul>
   *   <li>{@link #flush Flushes} all buffered edits.</li>
   *   <li>Completes all outstanding requests.</li>
   *   <li>Terminates all connections.</li>
   *   <li>Releases all other resources.</li>
   * </ul>
   * <strong>Not calling this method before losing the last reference to this
   * instance may result in data loss and other unwanted side effects</strong>
   * @return A {@link Deferred}, whose callback chain will be invoked once all
   * of the above have been done.  If this callback chain doesn't fail, then
   * the clean shutdown will be successful, and all the data will be safe on
   * the HBase side (provided that you use <a href="#durability">durable</a>
   * edits).  In case of a failure (the "errback" is invoked) you may want to
   * retry the shutdown to avoid losing data, depending on the nature of the
   * failure.  TODO(tsuna): Document possible / common failure scenarios.
   */
  public Deferred<Object> shutdown() {
    // This is part of step 3.  We need to execute this in its own thread
    // because Netty gets stuck in an infinite loop if you try to shut it
    // down from within a thread of its own thread pool.  They don't want
    // to fix this so as a workaround we always shut Netty's thread pool
    // down from another thread.
    final class ShutdownThread extends Thread {
      ShutdownThread() {
        super("HBaseClient@" + HBaseClient.super.hashCode() + " shutdown");
      }
      public void run() {
        // This terminates the Executor.
        channel_factory.releaseExternalResources();
      }
    };

    // 3. Release all other resources.
    final class ReleaseResourcesCB implements Callback<Object, Object> {
      public Object call(final Object arg) {
        LOG.debug("Releasing all remaining resources");
        timer.stop();
        new ShutdownThread().start();
        return arg;
      }
      public String toString() {
        return "release resources callback";
      }
    }

    // 2. Terminate all connections.
    final class DisconnectCB implements Callback<Object, Object> {
      public Object call(final Object arg) {
        return disconnectEverything().addCallback(new ReleaseResourcesCB());
      }
      public String toString() {
        return "disconnect callback";
      }
    }

    // If some RPCs are waiting for -ROOT- to be discovered, we too must wait
    // because some of those RPCs could be edits that we must not lose.
    final Deferred<Object> d = zkclient.getDeferredRootIfBeingLookedUp();
    if (d != null) {
<<<<<<< HEAD
      LOG.debug("Shutdown needs to wait on -ROOT- to come back");
      final class RetryShutdown implements Callback<Object, Object> {
        public Object call(final Object arg) {
          LOG.debug("Shutdown retrying after -ROOT- came back");
=======
      LOG.debug("Shutdown needs to wait on {} to come back",
                has_root ? "-ROOT-" : ".META.");
      final class RetryShutdown implements Callback<Object, Object> {
        public Object call(final Object arg) {
          LOG.debug("Shutdown retrying after {} came back",
                    has_root ? "-ROOT-" : ".META.");
>>>>>>> d5436090
          return shutdown();
        }
        public String toString() {
          return "retry shutdown";
        }
      }
      return d.addBoth(new RetryShutdown());
    }

    // 1. Flush everything.
    return flush().addCallback(new DisconnectCB());
  }

  /**
   * Closes every socket, which will also flush all internal region caches.
   */
  private Deferred<Object> disconnectEverything() {
    HashMap<String, RegionClient> ip2client_copy;

    synchronized (ip2client) {
      // Make a local copy so we can shutdown every Region Server client
      // without hold the lock while we iterate over the data structure.
      ip2client_copy = new HashMap<String, RegionClient>(ip2client);
    }

    final ArrayList<Deferred<Object>> d =
      new ArrayList<Deferred<Object>>(ip2client_copy.values().size() + 1);
    // Shut down all client connections, clear cache.
    for (final RegionClient client : ip2client_copy.values()) {
      d.add(client.shutdown());
    }
    if (rootregion != null && rootregion.isAlive()) {
      // It's OK if we already did that in the loop above.
      d.add(rootregion.shutdown());
    }
    ip2client_copy = null;

    final int size = d.size();
    return Deferred.group(d).addCallback(
      new Callback<Object, ArrayList<Object>>() {
        public Object call(final ArrayList<Object> arg) {
          // Normally, now that we've shutdown() every client, all our caches should
          // be empty since each shutdown() generates a DISCONNECTED event, which
          // causes RegionClientPipeline to call removeClientFromCache().
          HashMap<String, RegionClient> logme = null;
          synchronized (ip2client) {
            if (!ip2client.isEmpty()) {
              logme = new HashMap<String, RegionClient>(ip2client);
            }
          }
          if (logme != null) {
            // Putting this logging statement inside the synchronized block
            // can lead to a deadlock, since HashMap.toString() is going to
            // call RegionClient.toString() on each entry, and this locks the
            // client briefly.  Other parts of the code lock clients first and
            // the ip2client HashMap second, so this can easily deadlock.
            LOG.error("Some clients are left in the client cache and haven't"
                      + " been cleaned up: " + logme);
            logme = null;
            return disconnectEverything();  // Try again.
          }
          zkclient.disconnectZK();
          return arg;
        }
        public String toString() {
          return "wait " + size + " RegionClient.shutdown()";
        }
      });
  }

  /**
   * Ensures that a given table/family pair really exists.
   * <p>
   * It's recommended to call this method in the startup code of your
   * application if you know ahead of time which tables / families you're
   * going to need, because it'll allow you to "fail fast" if they're missing.
   * <p>
   * Both strings are assumed to use the platform's default charset.
   * @param table The name of the table you intend to use.
   * @param family The column family you intend to use in that table.
   * @return A deferred object that indicates the completion of the request.
   * The {@link Object} has not special meaning and can be {@code null}
   * (think of it as {@code Deferred<Void>}).  But you probably want to attach
   * at least an errback to this {@code Deferred} to handle failures.
   * @throws TableNotFoundException (deferred) if the table doesn't exist.
   * @throws NoSuchColumnFamilyException (deferred) if the family doesn't exist.
   */
  public Deferred<Object> ensureTableFamilyExists(final String table,
                                                  final String family) {
    return ensureTableFamilyExists(table.getBytes(), family.getBytes());
  }

  /**
   * Ensures that a given table/family pair really exists.
   * <p>
   * It's recommended to call this method in the startup code of your
   * application if you know ahead of time which tables / families you're
   * going to need, because it'll allow you to "fail fast" if they're missing.
   * <p>
   * @param table The name of the table you intend to use.
   * @param family The column family you intend to use in that table.
   * @return A deferred object that indicates the completion of the request.
   * The {@link Object} has not special meaning and can be {@code null}
   * (think of it as {@code Deferred<Void>}).  But you probably want to attach
   * at least an errback to this {@code Deferred} to handle failures.
   * @throws TableNotFoundException (deferred) if the table doesn't exist.
   * @throws NoSuchColumnFamilyException (deferred) if the family doesn't exist.
   */
  public Deferred<Object> ensureTableFamilyExists(final byte[] table,
                                                  final byte[] family) {
    // Just "fault in" the first region of the table.  Not the most optimal or
    // useful thing to do but gets the job done for now.  TODO(tsuna): Improve.
    final HBaseRpc dummy;
    if (family == EMPTY_ARRAY) {
<<<<<<< HEAD
      dummy = GetRequest.exists(table, EMPTY_ARRAY);
    } else {
      dummy = GetRequest.exists(table, EMPTY_ARRAY, family);
=======
      dummy = GetRequest.exists(table, ZERO_ARRAY);
    } else {
      dummy = GetRequest.exists(table, ZERO_ARRAY, family);
>>>>>>> d5436090
    }
    @SuppressWarnings("unchecked")
    final Deferred<Object> d = (Deferred) sendRpcToRegion(dummy);
    return d;
  }

  /**
   * Ensures that a given table really exists.
   * <p>
   * It's recommended to call this method in the startup code of your
   * application if you know ahead of time which tables / families you're
   * going to need, because it'll allow you to "fail fast" if they're missing.
   * <p>
   * @param table The name of the table you intend to use.
   * The string is assumed to use the platform's default charset.
   * @return A deferred object that indicates the completion of the request.
   * The {@link Object} has not special meaning and can be {@code null}
   * (think of it as {@code Deferred<Void>}).  But you probably want to attach
   * at least an errback to this {@code Deferred} to handle failures.
   * @throws TableNotFoundException (deferred) if the table doesn't exist.
   */
  public Deferred<Object> ensureTableExists(final String table) {
    return ensureTableFamilyExists(table.getBytes(), EMPTY_ARRAY);
  }

  /**
   * Ensures that a given table really exists.
   * <p>
   * It's recommended to call this method in the startup code of your
   * application if you know ahead of time which tables / families you're
   * going to need, because it'll allow you to "fail fast" if they're missing.
   * <p>
   * @param table The name of the table you intend to use.
   * @return A deferred object that indicates the completion of the request.
   * The {@link Object} has not special meaning and can be {@code null}
   * (think of it as {@code Deferred<Void>}).  But you probably want to attach
   * at least an errback to this {@code Deferred} to handle failures.
   * @throws TableNotFoundException (deferred) if the table doesn't exist.
   */
  public Deferred<Object> ensureTableExists(final byte[] table) {
    return ensureTableFamilyExists(table, EMPTY_ARRAY);
  }

  /**
   * Retrieves data from HBase.
   * @param request The {@code get} request.
   * @return A deferred list of key-values that matched the get request.
   */
  public Deferred<ArrayList<KeyValue>> get(final GetRequest request) {
    num_gets.increment();
<<<<<<< HEAD
    return sendRpcToRegion(request).addCallbacks(got, Callback.PASSTHROUGH);
  }

  /**
   * Retrieves data from HBase and invokes a filter callback for each KeyValue
   * as they are processed. If the filter returns the KeyValue it will
   * be included in the final result otherwise it is dropped. This is also a
   * way to process items as they come in and free up the memory as you go.
   * @param request The {@code get} request.
   * @param filter The {@code Callback} to invoke, null is OK.
   */
  public Deferred<ArrayList<KeyValue>> get(final GetRequest request, Callback<KeyValue,KeyValue> filter) {
    request.filteringCallback = filter;
=======
>>>>>>> d5436090
    return sendRpcToRegion(request).addCallbacks(got, Callback.PASSTHROUGH);
  }

  /** Singleton callback to handle responses of "get" RPCs.  */
  private static final Callback<ArrayList<KeyValue>, Object> got =
    new Callback<ArrayList<KeyValue>, Object>() {
      public ArrayList<KeyValue> call(final Object response) {
        if (response instanceof ArrayList) {
          @SuppressWarnings("unchecked")
          final ArrayList<KeyValue> row = (ArrayList<KeyValue>) response;
          return row;
        } else {
          throw new InvalidResponseException(ArrayList.class, response);
        }
      }
      public String toString() {
        return "type get response";
      }
    };

  /**
   * Creates a new {@link Scanner} for a particular table.
   * @param table The name of the table you intend to scan.
   * @return A new scanner for this table.
   */
  public Scanner newScanner(final byte[] table) {
    return new Scanner(this, table);
  }

  /**
   * Creates a new {@link Scanner} for a particular table with the specified
   * filtering {@link Callback}.
   * @param table The name of the table you intend to scan.
   * @param filter The filtering Callback, null is OK.
   * @return A new scanner for this table.
   */
  public Scanner newScanner(final byte[] table, Callback<KeyValue,KeyValue> filter) {
    Scanner s = new Scanner(this, table);
    s.filteringCallback = filter;
    return s;
  }

  /**
   * Creates a new {@link Scanner} for a particular table.
   * @param table The name of the table you intend to scan.
   * The string is assumed to use the platform's default charset.
   * @return A new scanner for this table.
   */
  public Scanner newScanner(final String table) {
    return newScanner(table.getBytes(), null);
  }

  /**
   * Creates a new {@link Scanner} for a particular table with the specified
   * filtering {@link Callback}.
   * @param table The name of the table you intend to scan.
   * The string is assumed to use the platform's default charset.
   * @param filter The filtering Callback, null is OK.
   * @return A new scanner for this table.
   */
  public Scanner newScanner(final String table, Callback<KeyValue,KeyValue> filter) {
    return newScanner(table.getBytes(), filter);
  }

  /**
   * Package-private access point for {@link Scanner}s to open themselves.
   * @param scanner The scanner to open.
   * @return A deferred scanner ID (long) if HBase 0.94 and before, or a
   * deferred {@link Scanner.Response} if HBase 0.95 and up.
   */
<<<<<<< HEAD
  Deferred<Long> openScanner(final Scanner scanner) {
=======
  Deferred<Object> openScanner(final Scanner scanner) {
>>>>>>> d5436090
    num_scanners_opened.increment();
    return sendRpcToRegion(scanner.getOpenRequest()).addCallbacks(
      scanner_opened,
      new Callback<Object, Object>() {
        public Object call(final Object error) {
          // Don't let the scanner think it's opened on this region.
          scanner.invalidate();
          return error;  // Let the error propagate.
        }
        public String toString() {
          return "openScanner errback";
        }
      });
  }

  /** Singleton callback to handle responses of "openScanner" RPCs.  */
  private static final Callback<Object, Object> scanner_opened =
    new Callback<Object, Object>() {
      public Object call(final Object response) {
        if (response instanceof Scanner.Response) {  // HBase 0.95 and up
          return (Scanner.Response) response;
        } else if (response instanceof Long) {
          // HBase 0.94 and before: we expect just a long (the scanner ID).
          return (Long) response;
        } else {
          throw new InvalidResponseException(Long.class, response);
        }
      }
      public String toString() {
        return "type openScanner response";
      }
    };

  /**
   * Returns the client currently known to hose the given region, or NULL.
   */
  private RegionClient clientFor(final RegionInfo region) {
    if (region == null) {
      return null;
    } else if (region == META_REGION || Bytes.equals(region.table(), ROOT)) {
      // HBase 0.95+: META_REGION (which is 0.95 specific) is our root.
      // HBase 0.94 and earlier: if we're looking for -ROOT-, stop here.
      return rootregion;
    }
    return region2client.get(region);
  }

  /**
   * Package-private access point for {@link Scanner}s to scan more rows.
   * @param scanner The scanner to use.
   * @param nrows The maximum number of rows to retrieve.
   * @return A deferred row.
   */
  Deferred<Object> scanNextRows(final Scanner scanner) {
    final RegionInfo region = scanner.currentRegion();
    final RegionClient client = clientFor(region);
    if (client == null) {
      // Oops, we no longer know anything about this client or region.  Our
      // cache was probably invalidated while the client was scanning.  This
      // means that we lost the connection to that RegionServer, so we have to
      // re-open this scanner if we wanna keep scanning.
      scanner.invalidate();        // Invalidate the scanner so that ...
      @SuppressWarnings("unchecked")
      final Deferred<Object> d = (Deferred) scanner.nextRows();
      return d;  // ... this will re-open it ______.^
    }
    num_scans.increment();
    final HBaseRpc next_request = scanner.getNextRowsRequest();
    final Deferred<Object> d = next_request.getDeferred();
    client.sendRpc(next_request);
    return d;
  }

  /**
   * Package-private access point for {@link Scanner}s to close themselves.
   * @param scanner The scanner to close.
   * @return A deferred object that indicates the completion of the request.
   * The {@link Object} has not special meaning and can be {@code null}.
   */
  Deferred<Object> closeScanner(final Scanner scanner) {
    final RegionInfo region = scanner.currentRegion();
    final RegionClient client = clientFor(region);
    if (client == null) {
      // Oops, we no longer know anything about this client or region.  Our
      // cache was probably invalidated while the client was scanning.  So
      // we can't close this scanner properly.
      LOG.warn("Cannot close " + scanner + " properly, no connection open for "
               + Bytes.pretty(region == null ? null : region.name()));
      return Deferred.fromResult(null);
    }
    final HBaseRpc close_request = scanner.getCloseRequest();
    final Deferred<Object> d = close_request.getDeferred();
    client.sendRpc(close_request);
    return d;
  }

  /**
   * Atomically and durably increments a value in HBase.
   * <p>
   * This is equivalent to
   * {@link #atomicIncrement(AtomicIncrementRequest, boolean) atomicIncrement}
   * {@code (request, true)}
   * @param request The increment request.
   * @return The deferred {@code long} value that results from the increment.
   */
  public Deferred<Long> atomicIncrement(final AtomicIncrementRequest request) {
    num_atomic_increments.increment();
    return sendRpcToRegion(request).addCallbacks(icv_done,
                                                 Callback.PASSTHROUGH);
  }

  /**
   * Buffers a durable atomic increment for coalescing.
   * <p>
   * This increment will be held in memory up to the amount of time allowed
   * by {@link #getFlushInterval} in order to allow the client to coalesce
   * increments.
   * <p>
   * Increment coalescing can dramatically reduce the number of RPCs and write
   * load on HBase if you tend to increment multiple times the same working
   * set of counters.  This is very common in user-facing serving systems that
   * use HBase counters to keep track of user actions.
   * <p>
   * If client-side buffering is disabled ({@link #getFlushInterval} returns
   * 0) then this function has the same effect as calling
   * {@link #atomicIncrement(AtomicIncrementRequest)} directly.
   * @param request The increment request.
   * @return The deferred {@code long} value that results from the increment.
   * @since 1.3
   * @since 1.4 This method works with negative increment values.
   */
  public Deferred<Long> bufferAtomicIncrement(final AtomicIncrementRequest request) {
    final long value = request.getAmount();
    if (!BufferedIncrement.Amount.checkOverflow(value)  // Value too large.
        || flush_interval == 0) {           // Client-side buffer disabled.
      return atomicIncrement(request);
    }

    final BufferedIncrement incr =
      new BufferedIncrement(request.table(), request.key(), request.family(),
                            request.qualifier());

    do {
      BufferedIncrement.Amount amount;
      // Semi-evil: the very first time we get here, `increment_buffer' will
      // still be null (we don't initialize it in our constructor) so we catch
      // the NPE that ensues to allocate the buffer and kick off a timer to
      // regularly flush it.
      try {
        amount = increment_buffer.getUnchecked(incr);
      } catch (NullPointerException e) {
        setupIncrementCoalescing();
        amount = increment_buffer.getUnchecked(incr);
      }
      if (amount.update(value)) {
        final Deferred<Long> deferred = new Deferred<Long>();
        amount.deferred.chain(deferred);
        return deferred;
      }
      // else: Loop again to retry.
      increment_buffer.refresh(incr);
    } while (true);
  }

  /**
   * Called the first time we get a buffered increment.
   * Lazily creates the increment buffer and sets up a timer to regularly
   * flush buffered increments.
   */
  private synchronized void setupIncrementCoalescing() {
    // If multiple threads attempt to setup coalescing at the same time, the
    // first one to get here will make `increment_buffer' non-null, and thus
    // subsequent ones will return immediately.  This is important to avoid
    // creating more than one FlushBufferedIncrementsTimer below.
    if (increment_buffer != null) {
      return;
    }
    makeIncrementBuffer();  // Volatile-write.

    // Start periodic buffered increment flushes.
    final class FlushBufferedIncrementsTimer implements TimerTask {
      public void run(final Timeout timeout) {
        try {
          flushBufferedIncrements(increment_buffer);
        } finally {
          final short interval = flush_interval; // Volatile-read.
          // Even if we paused or disabled the client side buffer by calling
          // setFlushInterval(0), we will continue to schedule this timer
          // forever instead of pausing it.  Pausing it is troublesome because
          // we don't keep a reference to this timer, so we can't cancel it or
          // tell if it's running or not.  So let's just KISS and assume that
          // if we need the timer once, we'll need it forever.  If it's truly
          // not needed anymore, we'll just cause a bit of extra work to the
          // timer thread every 100ms, no big deal.
          newTimeout(this, interval > 0 ? interval : 100);
        }
      }
    }
    final short interval = flush_interval; // Volatile-read.
    // Handle the extremely unlikely yet possible racy case where:
    //   flush_interval was > 0
    //   A buffered increment came in
    //   It was the first one ever so we landed here
    //   Meanwhile setFlushInterval(0) to disable buffering
    // In which case we just flush whatever we have in 1ms.
    timer.newTimeout(new FlushBufferedIncrementsTimer(),
                     interval > 0 ? interval : 1, MILLISECONDS);
  }

  /**
   * Flushes all buffered increments.
   * @param increment_buffer The buffer to flush.
   */
  private static void flushBufferedIncrements(// JAVA Y U NO HAVE TYPEDEF? F U!
    final LoadingCache<BufferedIncrement, BufferedIncrement.Amount> increment_buffer) {
    // Calling this method to clean up before shutting down works solely
    // because `invalidateAll()' will *synchronously* remove everything.
    // The Guava documentation says "Discards all entries in the cache,
    // possibly asynchronously" but in practice the code in `LocalCache'
    // works as follows:
    //
    //   for each segment:
    //     segment.clear
    //
    // Where clearing a segment consists in:
    //
    //   lock the segment
    //   for each active entry:
    //     add entry to removal queue
    //   null out the hash table
    //   unlock the segment
    //   for each entry in removal queue:
    //     call the removal listener on that entry
    //
    // So by the time the call to `invalidateAll()' returns, every single
    // buffered increment will have been dealt with, and it is thus safe
    // to shutdown the rest of the client to let it complete all outstanding
    // operations.
    if (LOG.isDebugEnabled()) {
      LOG.debug("Flushing " + increment_buffer.size() + " buffered increments");
    }
    synchronized (increment_buffer) {
      increment_buffer.invalidateAll();
    }
  }

  /**
   * Creates the increment buffer according to current configuration.
   */
  private void makeIncrementBuffer() {
    final int size = increment_buffer_size;
    increment_buffer = BufferedIncrement.newCache(this, size);
    if (LOG.isDebugEnabled()) {
      LOG.debug("Created increment buffer of " + size + " entries");
    }
  }

  /** Singleton callback to handle responses of incrementColumnValue RPCs.  */
  private static final Callback<Long, Object> icv_done =
    new Callback<Long, Object>() {
      public Long call(final Object response) {
        if (response instanceof Long) {
          return (Long) response;
        } else {
          throw new InvalidResponseException(Long.class, response);
        }
      }
      public String toString() {
        return "type incrementColumnValue response";
      }
    };

  /**
   * Atomically increments a value in HBase.
   * @param request The increment request.
   * @param durable If {@code true}, the success of this RPC guarantees that
   * HBase has stored the edit in a <a href="#durability">durable</a> fashion.
   * When in doubt, use {@link #atomicIncrement(AtomicIncrementRequest)}.
   * @return The deferred {@code long} value that results from the increment.
   */
  public Deferred<Long> atomicIncrement(final AtomicIncrementRequest request,
                                        final boolean durable) {
    request.setDurable(durable);
    return atomicIncrement(request);
  }

  /**
   * Stores data in HBase.
   * <p>
   * Note that this provides no guarantee as to the order in which subsequent
   * {@code put} requests are going to be applied to the backend.  If you need
   * ordering, you must enforce it manually yourself by starting the next
   * {@code put} once the {@link Deferred} of this one completes successfully.
   * @param request The {@code put} request.
   * @return A deferred object that indicates the completion of the request.
   * The {@link Object} has not special meaning and can be {@code null}
   * (think of it as {@code Deferred<Void>}).  But you probably want to attach
   * at least an errback to this {@code Deferred} to handle failures.
   * TODO(tsuna): Document failures clients are expected to handle themselves.
   */
  public Deferred<Object> put(final PutRequest request) {
    num_puts.increment();
    return sendRpcToRegion(request);
  }

  /**
   * Atomic Compare-And-Set (CAS) on a single cell.
   * <p>
   * Note that edits sent through this method <b>cannot be batched</b>, and
   * won't be subject to the {@link #setFlushInterval flush interval}.  This
   * entails that write throughput will be lower with this method as edits
   * have to be sent out to the wire one by one.
   * <p>
   * This request enables you to atomically update the value of an existing
   * cell in HBase using a CAS operation.  It's like a {@link PutRequest}
   * except that you also pass an expected value.  If the last version of the
   * cell identified by your {@code PutRequest} matches the expected value,
   * HBase will atomically update it to the new value.
   * <p>
   * If the expected value is the empty byte array, HBase will atomically
   * create the cell provided that it doesn't exist already. This can be used
   * to ensure that your RPC doesn't overwrite an existing value.  Note
   * however that this trick cannot be used the other way around to delete
   * an expected value atomically.
   * @param edit The new value to write.
   * @param expected The expected value of the cell to compare against.
   * <strong>This byte array will NOT be copied.</strong>
   * @return A deferred boolean, if {@code true} the CAS succeeded, otherwise
   * the CAS failed because the value in HBase didn't match the expected value
   * of the CAS request.
   * @since 1.3
   */
  public Deferred<Boolean> compareAndSet(final PutRequest edit,
                                         final byte[] expected) {
    return sendRpcToRegion(new CompareAndSetRequest(edit, expected))
      .addCallback(CAS_CB);
  }

  /**
   * Atomic Compare-And-Set (CAS) on a single cell.
   * <p>
   * Note that edits sent through this method <b>cannot be batched</b>.
   * @see #compareAndSet(PutRequest, byte[])
   * @param edit The new value to write.
   * @param expected The expected value of the cell to compare against.
   * This string is assumed to use the platform's default charset.
   * @return A deferred boolean, if {@code true} the CAS succeeded, otherwise
   * the CAS failed because the value in HBase didn't match the expected value
   * of the CAS request.
   * @since 1.3
   */
  public Deferred<Boolean> compareAndSet(final PutRequest edit,
                                         final String expected) {
    return compareAndSet(edit, expected.getBytes());
  }

  /**
   * Atomically insert a new cell in HBase.
   * <p>
   * Note that edits sent through this method <b>cannot be batched</b>.
   * <p>
   * This is equivalent to calling
   * {@link #compareAndSet(PutRequest, byte[]) compareAndSet}{@code (edit,
   * EMPTY_ARRAY)}
   * @see #compareAndSet(PutRequest, byte[])
   * @param edit The new value to insert.
   * @return A deferred boolean, {@code true} if the edit got atomically
   * inserted in HBase, {@code false} if there was already a value in the
   * given cell.
   * @since 1.3
   */
  public Deferred<Boolean> atomicCreate(final PutRequest edit) {
    return compareAndSet(edit, EMPTY_ARRAY);
  }

  /** Callback to type-check responses of {@link CompareAndSetRequest}.  */
  private static final class CompareAndSetCB implements Callback<Boolean, Object> {

    public Boolean call(final Object response) {
      if (response instanceof Boolean) {
        return (Boolean)response;
      } else {
        throw new InvalidResponseException(Boolean.class, response);
      }
    }

    public String toString() {
      return "type compareAndSet response";
    }

  }

  /** Singleton callback for responses of {@link CompareAndSetRequest}.  */
  private static final CompareAndSetCB CAS_CB = new CompareAndSetCB();

  /**
   * Acquires an explicit row lock.
   * <p>
   * For a description of what row locks are, see {@link RowLock}.
   * @param request The request specify which row to lock.
   * @return a deferred {@link RowLock}.
   * @see #unlockRow
   */
  public Deferred<RowLock> lockRow(final RowLockRequest request) {
    num_row_locks.increment();
    return sendRpcToRegion(request).addCallbacks(
      new Callback<RowLock, Object>() {
        public RowLock call(final Object response) {
          if (response instanceof Long) {
            return new RowLock(request.getRegion().name(), (Long) response);
          } else {
            throw new InvalidResponseException(Long.class, response);
          }
        }
        public String toString() {
          return "type lockRow response";
        }
      }, Callback.PASSTHROUGH);
  }

  /**
   * Releases an explicit row lock.
   * <p>
   * For a description of what row locks are, see {@link RowLock}.
   * @param lock The lock to release.
   * @return A deferred object that indicates the completion of the request.
   * The {@link Object} has not special meaning and can be {@code null}
   * (think of it as {@code Deferred<Void>}).
   */
  public Deferred<Object> unlockRow(final RowLock lock) {
    final byte[] region_name = lock.region();
    final RegionInfo region = regions_cache.get(region_name);
    if (knownToBeNSREd(region)) {
      // If this region has been NSRE'd, we can't possibly still hold a lock
      // on one of its rows, as this would have prevented it from splitting.
      // So let's just pretend the row has been unlocked.
      return Deferred.fromResult(null);
    }
    final RegionClient client = clientFor(region);
    if (client == null) {
      // Oops, we no longer know anything about this client or region.  Our
      // cache was probably invalidated while the client was holding the lock.
      LOG.warn("Cannot release " + lock + ", no connection open for "
               + Bytes.pretty(region_name));
      return Deferred.fromResult(null);
    }
    final HBaseRpc release = new RowLockRequest.ReleaseRequest(lock, region);
    release.setRegion(region);
    final Deferred<Object> d = release.getDeferred();
    client.sendRpc(release);
    return d;
  }

  /**
   * Deletes data from HBase.
   * @param request The {@code delete} request.
   * @return A deferred object that indicates the completion of the request.
   * The {@link Object} has not special meaning and can be {@code null}
   * (think of it as {@code Deferred<Void>}).  But you probably want to attach
   * at least an errback to this {@code Deferred} to handle failures.
   */
  public Deferred<Object> delete(final DeleteRequest request) {
    num_deletes.increment();
    return sendRpcToRegion(request);
  }

  /**
   * Eagerly prefetches and caches a table's region metadata from HBase.
   * @param table The name of the table whose metadata you intend to prefetch.
   * @return A deferred object that indicates the completion of the request.
   * The {@link Object} has no special meaning and can be {@code null}
   * (think of it as {@code Deferred<Void>}).  But you probably want to attach
   * at least an errback to this {@code Deferred} to handle failures.
   * @since 1.5
   */
  public Deferred<Object> prefetchMeta(final String table) {
    return prefetchMeta(table.getBytes(), EMPTY_ARRAY, EMPTY_ARRAY);
  }

  /**
   * Eagerly prefetches and caches part of a table's region metadata from HBase.
   * <p>
   * The part to prefetch is identified by a row key range, given by
   * {@code start} and {@code stop}.
   * @param table The name of the table whose metadata you intend to prefetch.
   * @param start The start of the row key range to prefetch metadata for.
   * @param stop The end of the row key range to prefetch metadata for.
   * @return A deferred object that indicates the completion of the request.
   * The {@link Object} has no special meaning and can be {@code null}
   * (think of it as {@code Deferred<Void>}).  But you probably want to attach
   * at least an errback to this {@code Deferred} to handle failures.
   * @since 1.5
   */
  public Deferred<Object> prefetchMeta(final String table,
                                       final String start,
                                       final String stop) {
    return prefetchMeta(table.getBytes(), start.getBytes(), stop.getBytes());
  }

  /**
   * Eagerly prefetches and caches a table's region metadata from HBase.
   * @param table The name of the table whose metadata you intend to prefetch.
   * @return A deferred object that indicates the completion of the request.
   * The {@link Object} has no special meaning and can be {@code null}
   * (think of it as {@code Deferred<Void>}).  But you probably want to attach
   * at least an errback to this {@code Deferred} to handle failures.
   * @since 1.5
   */
  public Deferred<Object> prefetchMeta(final byte[] table) {
    return prefetchMeta(table, EMPTY_ARRAY, EMPTY_ARRAY);
  }

  /**
   * Eagerly prefetches and caches part of a table's region metadata from HBase.
   * <p>
   * The part to prefetch is identified by a row key range, given by
   * {@code start} and {@code stop}.
   * @param table The name of the table whose metadata you intend to prefetch.
   * @param start The start of the row key range to prefetch metadata for.
   * @param stop The end of the row key range to prefetch metadata for.
   * @return A deferred object that indicates the completion of the request.
   * The {@link Object} has no special meaning and can be {@code null}
   * (think of it as {@code Deferred<Void>}).  But you probably want to attach
   * at least an errback to this {@code Deferred} to handle failures.
   * @since 1.5
   */
  public Deferred<Object> prefetchMeta(final byte[] table,
                                       final byte[] start,
                                       final byte[] stop) {
    // We're going to scan .META. for the table between the row keys and filter
    // out all but the latest entries on the client side.  Whatever remains
    // will be inserted into the region cache.

    // But we don't want to do this for .META. or -ROOT-.
    if (Bytes.equals(table, META) || Bytes.equals(table, ROOT)) {
      return Deferred.fromResult(null);
    }

    // Create the scan bounds.
    final byte[] meta_start = createRegionSearchKey(table, start);
    // In this case, we want the scan to start immediately at the
    // first entry, but createRegionSearchKey finds the last entry.
    meta_start[meta_start.length - 1] = 0;

    // The stop bound is trickier.  If the user wants the whole table,
    // expressed by passing EMPTY_ARRAY, then we need to append a null
    // byte to the table name (thus catching all rows in the desired
    // table, but excluding those from others.)  If the user specifies
    // an explicit stop key, we must leave the table name alone.
    final byte[] meta_stop;
    if (stop.length == 0) {
      meta_stop = createRegionSearchKey(table, stop); // will return "table,,:"
      meta_stop[table.length] = 0;  // now have "table\0,:"
      meta_stop[meta_stop.length - 1] = ',';  // now have "table\0,,"
    } else {
      meta_stop = createRegionSearchKey(table, stop);
    }

    if (rootregion == null) {
      // If we don't know where the root region is, we don't yet know whether
      // there is even a -ROOT- region at all (pre HBase 0.95).  So we can't
      // start scanning meta right away, because we don't yet know whether
      // meta is named ".META." or "hbase:meta".  So instead we first check
      // whether the table exists, which will force us to do a first meta
      // lookup (and therefore figure out what the name of meta is).
      class RetryPrefetch implements Callback<Object, Object> {
        public Object call(final Object unused) {
          return prefetchMeta(table, start, stop);
        }
        public String toString() {
          return "retry prefetchMeta(" + Bytes.pretty(table) + ", "
            + Bytes.pretty(start) + ", " + Bytes.pretty(stop) + ")";
        }
      }
      return ensureTableExists(table).addCallback(new RetryPrefetch());
    }

    final Scanner meta_scanner = newScanner(has_root ? META : HBASE96_META);
    meta_scanner.setStartKey(meta_start);
    meta_scanner.setStopKey(meta_stop);

    class PrefetchMeta
      implements Callback<Object, ArrayList<ArrayList<KeyValue>>> {
      public Object call(final ArrayList<ArrayList<KeyValue>> results) {
        if (results != null && !results.isEmpty()) {
          for (final ArrayList<KeyValue> row : results) {
            discoverRegion(row);
          }
          return meta_scanner.nextRows().addCallback(this);
        }
        return null;
      }

      public String toString() {
        return "prefetchMeta scanner=" + meta_scanner;
      }
    }

    return meta_scanner.nextRows().addCallback(new PrefetchMeta());
  }

  /**
   * Sends an RPC targeted at a particular region to the right RegionServer.
   * <p>
   * This method is package-private so that the low-level {@link RegionClient}
   * can retry RPCs when handling a {@link NotServingRegionException}.
   * @param request The RPC to send.  This RPC <b>must</b> specify a single
   * specific table and row key.
   * @return The deferred result of the RPC (whatever object or exception was
   * de-serialized back from the network).
   */
  Deferred<Object> sendRpcToRegion(final HBaseRpc request) {
    if (cannotRetryRequest(request)) {
      return tooManyAttempts(request, null);
    }
    request.attempt++;
    final byte[] table = request.table;
    final byte[] key = request.key;
    final RegionInfo region = getRegion(table, key);

    final class RetryRpc implements Callback<Deferred<Object>, Object> {
      public Deferred<Object> call(final Object arg) {
        if (arg instanceof NonRecoverableException) {
<<<<<<< HEAD
          request.callback(arg);
          return Deferred.fromError((NonRecoverableException) arg);
=======
          // No point in retrying here, so fail the RPC.
          HBaseException e = (NonRecoverableException) arg;
          if (e instanceof HasFailedRpcException
              && ((HasFailedRpcException) e).getFailedRpc() != request) {
            // If we get here it's because a dependent RPC (such as a META
            // lookup) has failed.  Therefore the exception we're getting
            // indicates that the META lookup failed, but we need to return
            // to our caller here that it's their RPC that failed.  Here we
            // re-create the exception but with the correct RPC in argument.
            e = e.make(e, request);  // e is likely a PleaseThrottleException.
          }
          request.callback(e);
          return Deferred.fromError(e);
>>>>>>> d5436090
        }
        return sendRpcToRegion(request);  // Retry the RPC.
      }
      public String toString() {
        return "retry RPC";
      }
    }

    if (region != null) {
      if (knownToBeNSREd(region)) {
        final NotServingRegionException nsre =
          new NotServingRegionException("Region known to be unavailable",
                                        request);
        final Deferred<Object> d = request.getDeferred()
          .addBothDeferring(new RetryRpc());
        handleNSRE(request, region.name(), nsre);
        return d;
      }
      final RegionClient client = clientFor(region);
      if (client != null && client.isAlive()) {
        request.setRegion(region);
        final Deferred<Object> d = request.getDeferred();
        client.sendRpc(request);
        return d;
      }
    }
    return locateRegion(table, key).addBothDeferring(new RetryRpc());
  }

  /**
   * Returns how many lookups in {@code -ROOT-} were performed.
   * <p>
   * This number should remain low.  It will be 1 after the first access to
   * HBase, and will increase by 1 each time the {@code .META.} region moves
   * to another server, which should seldom happen.
   * <p>
   * This isn't to be confused with the number of times we looked up where
   * the {@code -ROOT-} region itself is located.  This happens even more
   * rarely and a message is logged at the INFO whenever it does.
   * @since 1.1
   * @deprecated This method will be removed in release 2.0.  Use
   * {@link #stats}{@code .}{@link ClientStats#rootLookups rootLookups()}
   * instead.
   */
  @Deprecated
  public long rootLookupCount() {
    return root_lookups.get();
  }

  /**
   * Returns how many lookups in {@code .META.} were performed (uncontended).
   * <p>
   * This number indicates how many times we had to lookup in {@code .META.}
   * where a key was located.  This only counts "uncontended" lookups, where
   * the thread was able to acquire a "permit" to do a {@code .META.} lookup.
   * The majority of the {@code .META.} lookups should fall in this category.
   * @since 1.1
   * @deprecated This method will be removed in release 2.0.  Use
   * {@link #stats}{@code
   * .}{@link ClientStats#uncontendedMetaLookups uncontendedMetaLookups()}
   * instead.
   */
  @Deprecated
  public long uncontendedMetaLookupCount() {
    return meta_lookups_with_permit.get();
  }

  /**
   * Returns how many lookups in {@code .META.} were performed (contended).
   * <p>
   * This number indicates how many times we had to lookup in {@code .META.}
   * where a key was located.  This only counts "contended" lookups, where the
   * thread was unable to acquire a "permit" to do a {@code .META.} lookup,
   * because there were already too many {@code .META.} lookups in flight.
   * In this case, the thread was delayed a bit in order to apply a bit of
   * back-pressure on the caller, to avoid creating {@code .META.} storms.
   * The minority of the {@code .META.} lookups should fall in this category.
   * @since 1.1
   * @deprecated This method will be removed in release 2.0.  Use
   * {@link #stats}{@code
   * .}{@link ClientStats#contendedMetaLookups contendedMetaLookups()}
   * instead.
   */
  @Deprecated
  public long contendedMetaLookupCount() {
    return meta_lookups_wo_permit.get();
  }

  /**
   * Checks whether or not an RPC can be retried once more.
   * @param rpc The RPC we're going to attempt to execute.
   * @return {@code true} if this RPC already had too many attempts,
   * {@code false} otherwise (in which case it's OK to retry once more).
   * @throws NonRecoverableException if the request has had too many attempts
   * already.
   */
  static boolean cannotRetryRequest(final HBaseRpc rpc) {
    return rpc.attempt > 10;  // XXX Don't hardcode.
  }

  /**
   * Returns a {@link Deferred} containing an exception when an RPC couldn't
   * succeed after too many attempts.
   * @param request The RPC that was retried too many times.
   * @param cause What was cause of the last failed attempt, if known.
   * You can pass {@code null} if the cause is unknown.
   */
  static Deferred<Object> tooManyAttempts(final HBaseRpc request,
                                          final HBaseException cause) {
    // TODO(tsuna): At this point, it's possible that we have to deal with
    // a broken META table where there's a hole.  For the sake of good error
    // reporting, at this point we should try to getClosestRowBefore + scan
    // META in order to verify whether there's indeed a hole, and if there's
    // one, throw a BrokenMetaException explaining where the hole is.
    final Exception e = new NonRecoverableException("Too many attempts: "
                                                    + request, cause);
    request.callback(e);
    return Deferred.fromError(e);
  }

  // --------------------------------------------------- //
  // Code that find regions (in our cache or using RPCs) //
  // --------------------------------------------------- //

  /**
   * Locates the region in which the given row key for the given table is.
   * <p>
   * This does a lookup in the .META. / -ROOT- table(s), no cache is used.
   * If you want to use a cache, call {@link #getRegion} instead.
   * @param table The table to which the row belongs.
   * @param key The row key for which we want to locate the region.
   * @return A deferred called back when the lookup completes.  The deferred
   * carries an unspecified result.
   * @see #discoverRegion
   */
  private Deferred<Object> locateRegion(final byte[] table, final byte[] key) {
    final boolean is_meta = Bytes.equals(table, META);
    final boolean is_root = !is_meta && Bytes.equals(table, ROOT);
    // We don't know in which region this row key is.  Let's look it up.
    // First, see if we already know where to look in .META.
    // Except, obviously, we don't wanna search in META for META or ROOT.
    final byte[] meta_key = is_root ? null : createRegionSearchKey(table, key);
    final byte[] meta_name;
    final RegionInfo meta_region;
    if (has_root) {
      meta_region = is_meta || is_root ? null : getRegion(META, meta_key);
      meta_name = META;
    } else {
      meta_region = META_REGION;
      meta_name = HBASE96_META;
    }

    if (meta_region != null) {  // Always true with HBase 0.95 and up.
      // Lookup in .META. which region server has the region we want.
      final RegionClient client = (has_root
                                   ? region2client.get(meta_region) // Pre 0.95
                                   : rootregion);                  // Post 0.95
      if (client != null && client.isAlive()) {
        final boolean has_permit = client.acquireMetaLookupPermit();
        if (!has_permit) {
          // If we failed to acquire a permit, it's worth checking if someone
          // looked up the region we're interested in.  Every once in a while
          // this will save us a META lookup.
          if (getRegion(table, key) != null) {
            return Deferred.fromResult(null);  // Looks like no lookup needed.
          }
        }
        final Deferred<Object> d =
          client.getClosestRowBefore(meta_region, meta_name, meta_key, INFO)
          .addCallback(meta_lookup_done);
        if (has_permit) {
          final class ReleaseMetaLookupPermit implements Callback<Object, Object> {
            public Object call(final Object arg) {
              client.releaseMetaLookupPermit();
              return arg;
            }
            public String toString() {
              return "release .META. lookup permit";
            }
          };
          d.addBoth(new ReleaseMetaLookupPermit());
          meta_lookups_with_permit.increment();
        } else {
          meta_lookups_wo_permit.increment();
        }
        // This errback needs to run *after* the callback above.
        return d.addErrback(newLocateRegionErrback(table, key));
      }
    }

    // Make a local copy to avoid race conditions where we test the reference
    // to be non-null but then it becomes null before the next statement.
    final RegionClient rootregion = this.rootregion;
    if (rootregion == null || !rootregion.isAlive()) {
      return zkclient.getDeferredRoot();
    } else if (is_root) {  // Don't search ROOT in ROOT.
      return Deferred.fromResult(null);  // We already got ROOT (w00t).
    }
    // The rest of this function is only executed with HBase 0.94 and before.

    // Alright so we don't even know where to look in .META.
    // Let's lookup the right .META. entry in -ROOT-.
    final byte[] root_key = createRegionSearchKey(META, meta_key);
    final RegionInfo root_region = new RegionInfo(ROOT, ROOT_REGION,
                                                  EMPTY_ARRAY);
    root_lookups.increment();
    return rootregion.getClosestRowBefore(root_region, ROOT, root_key, INFO)
      .addCallback(root_lookup_done)
      // This errback needs to run *after* the callback above.
      .addErrback(newLocateRegionErrback(table, key));
  }

  /** Callback executed when a lookup in META completes.  */
  private final class MetaCB implements Callback<Object, ArrayList<KeyValue>> {
    public Object call(final ArrayList<KeyValue> arg) {
      return discoverRegion(arg);
    }
    public String toString() {
      return "locateRegion in META";
    }
  };
  private final MetaCB meta_lookup_done = new MetaCB();

  /** Callback executed when a lookup in -ROOT- completes.  */
  private final class RootCB implements Callback<Object, ArrayList<KeyValue>> {
    public Object call(final ArrayList<KeyValue> arg) {
      return discoverRegion(arg);
    }
    public String toString() {
      return "locateRegion in ROOT";
    }
  };
  private final RootCB root_lookup_done = new RootCB();

  /**
   * Creates a new callback that handles errors during META lookups.
   * <p>
   * This errback should be added *after* adding the callback that invokes
   * {@link #discoverRegion} so it can properly fill in the table name when
   * a {@link TableNotFoundException} is thrown (because the low-level code
   * doesn't know about tables, it only knows about regions, but for proper
   * error reporting users need the name of the table that wasn't found).
   * @param table The table to which the row belongs.
   * @param key The row key for which we want to locate the region.
   */
  private Callback<Object, Exception> newLocateRegionErrback(final byte[] table,
                                                             final byte[] key) {
    return new Callback<Object, Exception>() {
      public Object call(final Exception e) {
        if (e instanceof TableNotFoundException) {
          return new TableNotFoundException(table);  // Populate the name.
        } else if (e instanceof RecoverableException) {
          // Retry to locate the region.  TODO(tsuna): exponential backoff?
          // XXX this can cause an endless retry loop (particularly if the
          // address of -ROOT- in ZK is stale when we start, this code is
          // going to retry in an almost-tight loop until the znode is
          // updated).
          return locateRegion(table, key);
        }
        return e;
      }
      public String toString() {
        return "locateRegion errback";
      }
    };
  }

  /**
   * Creates the META key to search for in order to locate the given key.
   * @param table The table the row belongs to.
   * @param key The key to search for in META.
   * @return A row key to search for in the META table, that will help us
   * locate the region serving the given {@code (table, key)}.
   */
  private static byte[] createRegionSearchKey(final byte[] table,
                                              final byte[] key) {
    // Rows in .META. look like this:
    //   tablename,startkey,timestamp
    final byte[] meta_key = new byte[table.length + key.length + 3];
    System.arraycopy(table, 0, meta_key, 0, table.length);
    meta_key[table.length] = ',';
    System.arraycopy(key, 0, meta_key, table.length + 1, key.length);
    meta_key[meta_key.length - 2] = ',';
    // ':' is the first byte greater than '9'.  We always want to find the
    // entry with the greatest timestamp, so by looking right before ':'
    // we'll find it.
    meta_key[meta_key.length - 1] = ':';
    return meta_key;
  }

  /**
   * Searches in the regions cache for the region hosting the given row.
   * @param table The table to which the row belongs.
   * @param key The row key for which we want to find the region.
   * @return {@code null} if our cache doesn't know which region is currently
   * serving that key, in which case you'd have to look that information up
   * using {@link #locateRegion}.  Otherwise returns the cached region
   * information in which we currently believe that the given row ought to be.
   */
  private RegionInfo getRegion(final byte[] table, final byte[] key) {
    if (has_root) {
      if (Bytes.equals(table, ROOT)) {               // HBase 0.94 and before.
        return new RegionInfo(ROOT, ROOT_REGION, EMPTY_ARRAY);
      }
    } else if (Bytes.equals(table, HBASE96_META)) {  // HBase 0.95 and up.
      return META_REGION;
    }

    byte[] region_name = createRegionSearchKey(table, key);
    Map.Entry<byte[], RegionInfo> entry = regions_cache.floorEntry(region_name);
    if (entry == null) {
      //if (LOG.isDebugEnabled()) {
      //  LOG.debug("getRegion(table=" + Bytes.pretty(table) + ", key="
      //            + Bytes.pretty(key) + "): cache miss (nothing found).");
      //}
      return null;
    }

    if (!isCacheKeyForTable(table, entry.getKey())) {
      //if (LOG.isDebugEnabled()) {
      //  LOG.debug("getRegion(table=" + Bytes.pretty(table) + ", key="
      //            + Bytes.pretty(key) + "): cache miss (diff table):"
      //            + " region=" + entry.getValue());
      //}
      return null;
    }

    region_name = null;
    final RegionInfo region = entry.getValue();
    entry = null;

    final byte[] stop_key = region.stopKey();
    if (stop_key != EMPTY_ARRAY
        // If the stop key is an empty byte array, it means this region is the
        // last region for this table and this key ought to be in that region.
        && Bytes.memcmp(key, stop_key) >= 0) {
      //if (LOG.isDebugEnabled()) {
      //  LOG.debug("getRegion(table=" + Bytes.pretty(table) + ", key="
      //            + Bytes.pretty(key) + "): miss (key beyond stop_key):"
      //            + " region=" + region);
      //}
      return null;
    }

    //if (LOG.isDebugEnabled()) {
    //  LOG.debug("getRegion(table=" + Bytes.pretty(table) + ", key="
    //            + Bytes.pretty(key) + "): cache hit, found: " + region);
    //}
    return region;
  }

  /**
   * Checks whether or not the given cache key is for the given table.
   * @param table The table for which we want the cache key to be.
   * @param cache_key The cache key to check.
   * @return {@code true} if the given cache key is for the given table,
   * {@code false} otherwise.
   */
  private static boolean isCacheKeyForTable(final byte[] table,
                                            final byte[] cache_key) {
    // Check we found an entry that's really for the requested table.
    for (int i = 0; i < table.length; i++) {
      if (table[i] != cache_key[i]) {  // This table isn't in the map, we found
        return false;                  // a key which is for another table.
      }
    }

    // Make sure we didn't find another key that's for another table
    // whose name is a prefix of the table name we were given.
    return cache_key[table.length] == ',';
  }

  /**
   * Adds a new region to our regions cache.
   * @param meta_row The (parsed) result of the
   * {@link RegionClient#getClosestRowBefore} request sent to the
   * .META. (or -ROOT-) table.
   * @return The client serving the region we discovered, or {@code null} if
   * this region isn't being served right now (and we marked it as NSRE'd).
   */
  private RegionClient discoverRegion(final ArrayList<KeyValue> meta_row) {
    if (meta_row.isEmpty()) {
      throw new TableNotFoundException();
    }
    String host = null;
    int port = -42;
    RegionInfo region = null;
    byte[] start_key = null;
    for (final KeyValue kv : meta_row) {
      final byte[] qualifier = kv.qualifier();
      if (Arrays.equals(REGIONINFO, qualifier)) {
        final byte[][] tmp = new byte[1][];  // Yes, this is ugly.
        region = RegionInfo.fromKeyValue(kv, tmp);
        if (knownToBeNSREd(region)) {
          invalidateRegionCache(region.name(), true, "has marked it as split.");
          return null;
        }
        start_key = tmp[0];
      } else if (Arrays.equals(SERVER, qualifier)
                 && kv.value() != EMPTY_ARRAY) {  // Empty during NSRE.
        final byte[] hostport = kv.value();
        int colon = hostport.length - 1;
        for (/**/; colon > 0 /* Can't be at the beginning */; colon--) {
          if (hostport[colon] == ':') {
            break;
          }
        }
        if (colon == 0) {
          throw BrokenMetaException.badKV(region, "an `info:server' cell"
            + " doesn't contain `:' to separate the `host:port'"
            + Bytes.pretty(hostport), kv);
        }
        host = getIP(new String(hostport, 0, colon));
        try {
          port = parsePortNumber(new String(hostport, colon + 1,
                                            hostport.length - colon - 1));
        } catch (NumberFormatException e) {
          throw BrokenMetaException.badKV(region, "an `info:server' cell"
            + " contains an invalid port: " + e.getMessage() + " in "
            + Bytes.pretty(hostport), kv);
        }
      }
      // TODO(tsuna): If this is the parent of a split region, there are two
      // other KVs that could be useful: `info:splitA' and `info:splitB'.
      // Need to investigate whether we can use those as a hint to update our
      // regions_cache with the daughter regions of the split.
    }
    if (start_key == null) {
      throw new BrokenMetaException(null, "It didn't contain any"
        + " `info:regioninfo' cell:  " + meta_row);
    }

    final byte[] region_name = region.name();
    if (host == null) {
      // When there's no `info:server' cell, it typically means that the
      // location of this region is about to be updated in META, so we
      // consider this as an NSRE.
      invalidateRegionCache(region_name, true, "no longer has it assigned.");
      return null;
    }

    // 1. Record the region -> client mapping.
    // This won't be "discoverable" until another map points to it, because
    // at this stage no one knows about this region yet, so another thread
    // may be looking up that region again while we're in the process of
    // publishing our findings.
    final RegionClient client = newClient(host, port);
    final RegionClient oldclient = region2client.put(region, client);
    if (client == oldclient) {  // We were racing with another thread to
      return client;            // discover this region, we lost the race.
    }
    RegionInfo oldregion;
    int nregions;
    // If we get a ConnectException immediately when trying to connect to the
    // RegionServer, Netty delivers a CLOSED ChannelStateEvent from a "boss"
    // thread while we may still be handling the OPEN event in an NIO thread.
    // Locking the client prevents it from being able to buffer requests when
    // this happens.  After we release the lock, then it will find it's dead.
    synchronized (client) {
      // Don't put any code between here and the next put (see next comment).

      // 2. Store the region in the sorted map.
      // This will effectively "publish" the result of our work to other
      // threads.  The window between when the previous `put' becomes visible
      // to all other threads and when we're done updating the sorted map is
      // when we may unnecessarily re-lookup the same region again.  It's an
      // acceptable trade-off.  We avoid extra synchronization complexity in
      // exchange of occasional duplicate work (which should be rare anyway).
      oldregion = regions_cache.put(region_name, region);

      // 3. Update the reverse mapping created in step 1.
      // This is done last because it's only used to gracefully handle
      // disconnections and isn't used for serving.
      final ArrayList<RegionInfo> regions = client2regions.get(client);
      synchronized (regions) {
        regions.add(region);
        nregions = regions.size();
      }
    }

    // Don't interleave logging with the operations above, in order to attempt
    // to reduce the duration of the race windows.
    LOG.info((oldclient == null ? "Added" : "Replaced") + " client for"
             + " region " + region + ", which was "
             + (oldregion == null ? "added to" : "updated in") + " the"
             + " regions cache.  Now we know that " + client + " is hosting "
             + nregions + " region" + (nregions > 1 ? 's' : "") + '.');

    return client;
  }

  /**
   * Invalidates any cached knowledge about the given region.
   * <p>
   * This is typically used when a region migrates because of a split
   * or a migration done by the region load balancer, which causes a
   * {@link NotServingRegionException}.
   * <p>
   * This is package-private so that the low-level {@link RegionClient} can do
   * the invalidation itself when it gets a {@link NotServingRegionException}
   * back from a RegionServer.
   * @param region_name The name of the region to invalidate in our caches.
   * @param mark_as_nsred If {@code true}, after removing everything we know
   * about this region, we'll store a special marker in our META cache to mark
   * this region as "known to be NSRE'd", so that subsequent requests to this
   * region will "fail-fast".
   * @param reason If not {@code null}, will be used to log an INFO message
   * about the cache invalidation done.
   */
  private void invalidateRegionCache(final byte[] region_name,
                                     final boolean mark_as_nsred,
                                     final String reason) {
    if ((region_name == META_REGION_NAME && !has_root)  // HBase 0.95+
        || region_name == ROOT_REGION) {                // HBase <= 0.94
      if (reason != null) {
        LOG.info("Invalidated cache for " + (has_root ? "-ROOT-" : ".META.")
                 + " as " + rootregion + ' ' + reason);
      }
      rootregion = null;
      return;
    }
    final RegionInfo oldregion = mark_as_nsred
      ? regions_cache.put(region_name, new RegionInfo(EMPTY_ARRAY, region_name,
                                                      EMPTY_ARRAY))
      : regions_cache.remove(region_name);
    final RegionInfo region = (oldregion != null ? oldregion
                               : new RegionInfo(EMPTY_ARRAY, region_name,
                                                EMPTY_ARRAY));
    final RegionClient client = region2client.remove(region);

    if (oldregion != null && !Bytes.equals(oldregion.name(), region_name)) {
      // XXX do we want to just re-add oldregion back?  This exposes another
      // race condition (we re-add it and overwrite yet another region change).
      LOG.warn("Oops, invalidated the wrong regions cache entry."
               + "  Meant to remove " + Bytes.pretty(region_name)
               + " but instead removed " + oldregion);
    }

    if (client == null) {
      return;
    }
    final ArrayList<RegionInfo> regions = client2regions.get(client);
    if (regions != null) {
      // `remove()' on an ArrayList causes an array copy.  Should we switch
      // to a LinkedList instead?
      synchronized (regions) {
        regions.remove(region);
      }
    }
    if (reason != null) {
      LOG.info("Invalidated cache for " + region + " as " + client
               + ' ' + reason);
    }
  }

  /**
   * Returns true if this region is known to be NSRE'd and shouldn't be used.
   * @see #handleNSRE
   */
  private static boolean knownToBeNSREd(final RegionInfo region) {
    return region.table() == EMPTY_ARRAY;
  }

  /**
   * Low and high watermarks when buffering RPCs due to an NSRE.
   * @see #handleNSRE
   * XXX TODO(tsuna): Don't hardcode.
   */
  private static final short NSRE_LOW_WATERMARK  =  1000;
  private static final short NSRE_HIGH_WATERMARK = 10000;

  /** Log a message for every N RPCs we buffer due to an NSRE.  */
  private static final short NSRE_LOG_EVERY      =   500;

  /**
   * Handles the {@link NotServingRegionException} for the given RPC.
   * <p>
   * This code will take ownership of the RPC in the sense that it will become
   * responsible for re-scheduling the RPC later once the NSRE situation gets
   * resolved by HBase.
   *
   * <h1>NSRE handling logic</h1>
   * Whenever we get an NSRE for the first time for a particular region, we
   * will add an entry for this region in the {@link #got_nsre} map.  We also
   * replace the entry for this region in {@link #regions_cache} with a special
   * entry that indicates that this region is known to be unavailable for now,
   * due to the NSRE.  This entry is said to be special because it belongs to
   * the table with an empty name (which is otherwise impossible).  This way,
   * new RPCs that are sent out can still hit our local cache instead of
   * requiring a META lookup and be directly sent to this method so they can
   * be queued to wait until the NSRE situation is resolved by HBase.
   * <p>
   * When we first get an NSRE, we also create a "probe" RPC, the goal of
   * which is to periodically poke HBase and check whether the NSRE situation
   * was resolved.  The way we poke HBase is to send an "exists" RPC (which
   * is actually just a "get" RPC that returns true or false instead of
   * returning any data) for the table / key of the first RPC to trigger the
   * NSRE.  As soon as the probe returns successfully, we know HBase resolved
   * the NSRE situation and the region is back online.  Note that it doesn't
   * matter what the result of the probe is, the only thing that matters is
   * that the probe doesn't get NSRE'd.
   * <p>
   * Once the probe RPC succeeds, we flush out all the RPCs that are pending
   * for the region that got NSRE'd.  When the probe fails, it's periodically
   * re-scheduled with an exponential-ish backoff.
   * <p>
   * We put a cap on the number of RPCs we'll keep on hold while we wait for
   * the NSRE to be resolved.  Say you have a high throughput application
   * that's producing 100k write operations per second.  Even if it takes
   * HBase just a second to bring the region back online, the application
   * will have generated over 100k RPCs before we realize we're good to go.
   * This means the application can easily run itself out of memory if we let
   * the queue grow unbounded.  To prevent that from happening, the code has
   * a low watermark and a high watermark on the number of pending RPCs for
   * a particular region.  Once the low watermark is hit, one RPC will be
   * failed with a {@link PleaseThrottleException}.  This is an advisory
   * warning that HBase isn't keeping up and that the application should
   * slow down its HBase usage momentarily.  After hitting the low watermark,
   * further RPCs that are still getting NSRE'd on the same region will get
   * buffered again until we hit the high watermark.  Once the high watermark
   * is hit, all subsequent RPCs that get NSRE'd will immediately fail with a
   * {@link PleaseThrottleException} (and they will fail-fast).
   * @param rpc The RPC that failed or is going to fail with an NSRE.
   * @param region_name The name of the region this RPC is going to.
   * Obviously, this method cannot be used for RPCs that aren't targeted
   * at a particular region.
   * @param e The exception that caused (or may cause) this RPC to fail.
   */
  void handleNSRE(HBaseRpc rpc,
                  final byte[] region_name,
                  final NotServingRegionException e) {
    num_nsre_rpcs.increment();
    final boolean can_retry_rpc = !cannotRetryRequest(rpc);
    boolean known_nsre = true;  // We already aware of an NSRE for this region?
    ArrayList<HBaseRpc> nsred_rpcs = got_nsre.get(region_name);
    HBaseRpc exists_rpc = null;  // Our "probe" RPC.
    if (nsred_rpcs == null) {  // Looks like this could be a new NSRE...
      final ArrayList<HBaseRpc> newlist = new ArrayList<HBaseRpc>(64);
      // In HBase 0.95 and up, the exists RPC can't use the empty row key,
      // which could happen if we were trying to scan from the beginning of
      // the table.  So instead use "\0" as the key.
      final byte[] testkey = rpc.key.length != 0 ? rpc.key : ZERO_ARRAY;
      exists_rpc = GetRequest.exists(rpc.table, testkey);
      newlist.add(exists_rpc);
      if (can_retry_rpc) {
        newlist.add(rpc);
      }
      nsred_rpcs = got_nsre.putIfAbsent(region_name, newlist);
      if (nsred_rpcs == null) {  // We've just put `newlist'.
        nsred_rpcs = newlist;    //   => We're the first thread to get
        known_nsre = false;      //      the NSRE for this region.
      }
    }

    if (known_nsre) {  // Some RPCs seem to already be pending due to this NSRE
      boolean reject = true;  // Should we reject this RPC (too many pending)?
      int size;               // How many RPCs are already pending?

      synchronized (nsred_rpcs) {
        size = nsred_rpcs.size();
        // If nsred_rpcs is empty, there was a race with another thread which
        // is executing RetryNSREd.call and that just cleared this array and
        // removed nsred_rpcs from got_nsre right after we got the reference,
        // so we need to add it back there, unless another thread already
        // did it (in which case we're really unlucky and lost 2 races).
        if (size == 0) {
          final ArrayList<HBaseRpc> added =
            got_nsre.putIfAbsent(region_name, nsred_rpcs);
          if (added == null) {  // We've just put `nsred_rpcs'.
            exists_rpc = GetRequest.exists(rpc.table, rpc.key);
            nsred_rpcs.add(exists_rpc);  // We hold the lock on nsred_rpcs
            if (can_retry_rpc) {
              nsred_rpcs.add(rpc);         // so we can safely add those 2.
            }
            known_nsre = false;  // We mistakenly believed it was known.
          } else {  // We lost the second race.
            // Here we synchronize on two different references without any
            // apparent ordering guarantee, which can typically lead to
            // deadlocks.  In this case though we're fine, as any other thread
            // that still has a reference to `nsred_rpcs' is gonna go through
            // this very same code path and will lock `nsred_rpcs' first
            // before finding that it too lost 2 races, so it'll lock `added'
            // second.  So there's actually a very implicit ordering.
            if (can_retry_rpc) {
              synchronized (added) {  // Won't deadlock (explanation above).
                if (added.isEmpty()) {
                  LOG.error("WTF?  Shouldn't happen!  Lost 2 races and found"
                            + " an empty list of NSRE'd RPCs (" + added
                            + ") for " + Bytes.pretty(region_name));
                  exists_rpc = GetRequest.exists(rpc.table, rpc.key);
                  added.add(exists_rpc);
                } else {
                  exists_rpc = added.get(0);
                }
                if (can_retry_rpc) {
                  added.add(rpc);  // Add ourselves in the existing array...
                }
              }
            }
            nsred_rpcs = added;  // ... and update our reference.
          }
        }
        // If `rpc' is the first element in nsred_rpcs, it's our "probe" RPC,
        // in which case we must not add it to the array again.
        else if ((exists_rpc = nsred_rpcs.get(0)) != rpc) {
          if (size < NSRE_HIGH_WATERMARK) {
            if (size == NSRE_LOW_WATERMARK) {
              nsred_rpcs.add(null);  // "Skip" one slot.
            } else if (can_retry_rpc) {
              reject = false;
              if (nsred_rpcs.contains(rpc)) {  // XXX O(n) check...  :-/
                LOG.error("WTF?  Trying to add " + rpc + " twice to NSREd RPC"
                          + " on " + Bytes.pretty(region_name));
              } else {
                nsred_rpcs.add(rpc);
              }
            }
          }
        } else {           // This is our probe RPC.
          reject = false;  // So don't reject it.
        }
      } // end of the synchronized block.

      // Stop here if this is a known NSRE and `rpc' is not our probe RPC.
      if (known_nsre && exists_rpc != rpc) {
        if (size != NSRE_HIGH_WATERMARK && size % NSRE_LOG_EVERY == 0) {
          final String msg = "There are now " + size
            + " RPCs pending due to NSRE on " + Bytes.pretty(region_name);
          if (size + NSRE_LOG_EVERY < NSRE_HIGH_WATERMARK) {
            LOG.info(msg);  // First message logged at INFO level.
          } else {
            LOG.warn(msg);  // Last message logged with increased severity.
          }
        }
        if (reject) {
          rpc.callback(new PleaseThrottleException(size + " RPCs waiting on "
            + Bytes.pretty(region_name) + " to come back online", e, rpc,
            exists_rpc.getDeferred()));
        }
        return;  // This NSRE is already known and being handled.
      }
    }

    num_nsres.increment();
    // Mark this region as being NSRE'd in our regions_cache.
    invalidateRegionCache(region_name, true, (known_nsre ? "still " : "")
                          + "seems to be splitting or closing it.");

    // Need a `final' variable to access from within the inner class below.
    final ArrayList<HBaseRpc> rpcs = nsred_rpcs;  // Guaranteed non-null.
    final HBaseRpc probe = exists_rpc;  // Guaranteed non-null.
    nsred_rpcs = null;
    exists_rpc = null;

    if (known_nsre && probe.attempt > 1) {
      // Our probe is almost guaranteed to cause a META lookup, so virtually
      // every time we retry it its attempt count will be incremented twice
      // (once for a META lookup, once to send the actual probe).  Here we
      // decrement the attempt count to "de-penalize" the probe from causing
      // META lookups, because that's what we want it to do.  If the probe
      // is lucky and doesn't trigger a META lookup (rare) it'll get a free
      // extra attempt, no big deal.
      probe.attempt--;
    } else if (!can_retry_rpc) {
      // `rpc' isn't a probe RPC and can't be retried, make it fail-fast now.
      rpc.callback(tooManyAttempts(rpc, e));
    }

    rpc = null;  // No longer need this reference.

    // Callback we're going to add on our probe RPC.  When this callback gets
    // invoked, it means that our probe RPC completed, so NSRE situation seems
    // resolved and we can retry all the RPCs that were waiting on that region.
    // We also use this callback as an errback to avoid leaking RPCs in case
    // of an unexpected failure of the probe RPC (e.g. a RegionServer dying
    // while it's splitting a region, which would cause a connection reset).
    final class RetryNSREd implements Callback<Object, Object> {
      public Object call(final Object arg) {
        if (arg instanceof Exception) {
          LOG.warn("Probe " + probe + " failed", (Exception) arg);
        }
        ArrayList<HBaseRpc> removed = got_nsre.remove(region_name);
        if (removed != rpcs && removed != null) {  // Should never happen.
          synchronized (removed) {                 // But just in case...
            synchronized (rpcs) {
              LOG.error("WTF?  Impossible!  Removed the wrong list of RPCs"
                + " from got_nsre.  Was expecting list@"
                + System.identityHashCode(rpcs) + " (size=" + rpcs.size()
                + "), got list@" + System.identityHashCode(removed)
                + " (size=" + removed.size() + ')');
            }
            for (final HBaseRpc r : removed) {
              if (r != null && r != probe) {
                sendRpcToRegion(r);  // We screwed up but let's not lose RPCs.
              }
            }
            removed.clear();
          }
        }
        removed = null;

        synchronized (rpcs) {
          if (LOG.isDebugEnabled()) {
            LOG.debug("Retrying " + rpcs.size() + " RPCs now that the NSRE on "
                      + Bytes.pretty(region_name) + " seems to have cleared");
          }
          final Iterator<HBaseRpc> i = rpcs.iterator();
          if (i.hasNext()) {
            HBaseRpc r = i.next();
            if (r != probe) {
              LOG.error("WTF?  Impossible!  Expected first == probe but first="
                        + r + " and probe=" + probe);
              sendRpcToRegion(r);
            }
            while (i.hasNext()) {
              if ((r = i.next()) != null) {
                sendRpcToRegion(r);
              }
            }
          } else {
            LOG.error("WTF?  Impossible!  Empty rpcs array=" + rpcs
                      + " found by " + this);
          }
          rpcs.clear();
        }

        return arg;
      }
      public String toString() {
        return "retry other RPCs NSRE'd on " + Bytes.pretty(region_name);
      }
    };

    // It'll take a short while for HBase to clear the NSRE.  If a
    // region is being split, we should be able to use it again pretty
    // quickly, but if a META entry is stale (e.g. due to RegionServer
    // failures / restarts), it may take up to several seconds.
    final class NSRETimer implements TimerTask {
      public void run(final Timeout timeout) {
        if (probe.attempt == 0) {  // Brand new probe.
          probe.getDeferred().addBoth(new RetryNSREd());
        }
        if (LOG.isDebugEnabled()) {
          LOG.debug("Done waiting after NSRE on " + Bytes.pretty(region_name)
                    + ", retrying " + probe);
        }
        // Make sure the probe will cause a META lookup.
        invalidateRegionCache(region_name, false, null);
        sendRpcToRegion(probe);  // Restart the RPC.
      }
      public String toString() {
        return "probe NSRE " + probe;
      }
    };

    // Linear backoff followed by exponential backoff.  Some NSREs can be
    // resolved in a second or so, some seem to easily take ~6 seconds,
    // sometimes more when a RegionServer has failed and the master is slowly
    // splitting its logs and re-assigning its regions.
    final int wait_ms = probe.attempt < 4
      ? 200 * (probe.attempt + 2)     // 400, 600, 800, 1000
      : 1000 + (1 << probe.attempt);  // 1016, 1032, 1064, 1128, 1256, 1512, ..
    newTimeout(new NSRETimer(), wait_ms);
  }

  // ----------------------------------------------------------------- //
  // Code that manages connection and disconnection to Region Servers. //
  // ----------------------------------------------------------------- //

  /**
   * Returns a client to communicate with a Region Server.
   * <p>
   * Note that this method is synchronized, so only one client at a time can
   * be created.  In practice this shouldn't be a problem as this method is
   * not expected to be frequently called.
   * @param host The normalized <strong>IP address</strong> of the region
   * server.  Passing a hostname or a denormalized IP address will work
   * silently and will result in unnecessary extra connections (clients are
   * cached, which is why always using the normalized IP address will result
   * in fewer connections).
   * @param port The port on which the region server is serving.
   * @return A client for this region server.
   */
  private RegionClient newClient(final String host, final int port) {
    // This big synchronized block is required because using a
    // ConcurrentHashMap wouldn't be sufficient.  We could still have 2
    // threads attempt to create the same client at the same time, and they
    // could both test the map at the same time and create 2 instances.
    final String hostport = host + ':' + port;

    RegionClient client;
    SocketChannel chan = null;
    synchronized (ip2client) {
      client = ip2client.get(hostport);
      if (client != null && client.isAlive()) {
        return client;
      }

      // We don't use Netty's ClientBootstrap class because it makes it
      // unnecessarily complicated to have control over which ChannelPipeline
      // exactly will be given to the channel.  It's over-designed.
      final RegionClientPipeline pipeline = new RegionClientPipeline();
      client = pipeline.init();
      chan = channel_factory.newChannel(pipeline);
      ip2client.put(hostport, client);  // This is guaranteed to return null.
    }
    client2regions.put(client, new ArrayList<RegionInfo>());
    num_connections_created.increment();
    // Configure and connect the channel without locking ip2client.
    final SocketChannelConfig config = chan.getConfig();
    config.setConnectTimeoutMillis(5000);
    config.setTcpNoDelay(true);
    // Unfortunately there is no way to override the keep-alive timeout in
    // Java since the JRE doesn't expose any way to call setsockopt() with
    // TCP_KEEPIDLE.  And of course the default timeout is >2h.  Sigh.
    config.setKeepAlive(true);
    chan.connect(new InetSocketAddress(host, port));  // Won't block.
    return client;
  }

  /**
   * A {@link DefaultChannelPipeline} that gives us a chance to deal with
   * certain events before any handler runs.
   * <p>
   * We hook a couple of methods in order to report disconnection events to
   * the {@link HBaseClient} so that it can clean up its connection caches
   * ASAP to avoid using disconnected (or soon to be disconnected) sockets.
   * <p>
   * Doing it this way is simpler than having a first handler just to handle
   * disconnection events, to which we'd need to pass a callback to invoke
   * to report the event back to the {@link HBaseClient}.
   */
  private final class RegionClientPipeline extends DefaultChannelPipeline {

    /**
     * Have we already disconnected?.
     * We use this to avoid doing the cleanup work for the same client more
     * than once, even if we get multiple events indicating that the client
     * is no longer connected to the RegionServer (e.g. DISCONNECTED, CLOSED).
     * No synchronization needed as this is always accessed from only one
     * thread at a time (equivalent to a non-shared state in a Netty handler).
     */
    private boolean disconnected = false;

    RegionClientPipeline() {
    }

    /**
     * Initializes this pipeline.
     * This method <strong>MUST</strong> be called on each new instance
     * before it's used as a pipeline for a channel.
     */
    RegionClient init() {
      final RegionClient client = new RegionClient(HBaseClient.this);
      super.addLast("handler", client);
      return client;
    }

    @Override
    public void sendDownstream(final ChannelEvent event) {
      //LoggerFactory.getLogger(RegionClientPipeline.class)
      //  .debug("hooked sendDownstream " + event);
      if (event instanceof ChannelStateEvent) {
        handleDisconnect((ChannelStateEvent) event);
      }
      super.sendDownstream(event);
    }

    @Override
    public void sendUpstream(final ChannelEvent event) {
      //LoggerFactory.getLogger(RegionClientPipeline.class)
      //  .debug("hooked sendUpstream " + event);
      if (event instanceof ChannelStateEvent) {
        handleDisconnect((ChannelStateEvent) event);
      }
      super.sendUpstream(event);
    }

    private void handleDisconnect(final ChannelStateEvent state_event) {
      if (disconnected) {
        return;
      }
      switch (state_event.getState()) {
        case OPEN:
          if (state_event.getValue() == Boolean.FALSE) {
            break;  // CLOSED
          }
          return;
        case CONNECTED:
          if (state_event.getValue() == null) {
            break;  // DISCONNECTED
          }
          return;
        default:
          return;  // Not an event we're interested in, ignore it.
      }

      disconnected = true;  // So we don't clean up the same client twice.
      try {
        final RegionClient client = super.get(RegionClient.class);
        SocketAddress remote = super.getChannel().getRemoteAddress();
        // At this point Netty gives us no easy way to access the
        // SocketAddress of the peer we tried to connect to, so we need to
        // find which entry in the map was used for the rootregion.  This
        // kinda sucks but I couldn't find an easier way.
        if (remote == null) {
          remote = slowSearchClientIP(client);
        }

        // Prevent the client from buffering requests while we invalidate
        // everything we have about it.
        synchronized (client) {
          removeClientFromCache(client, remote);
        }
      } catch (Exception e) {
        LoggerFactory.getLogger(RegionClientPipeline.class)
          .error("Uncaught exception when handling a disconnection of "
                 + getChannel(), e);
      }
    }

  }

  /**
   * Performs a slow search of the IP used by the given client.
   * <p>
   * This is needed when we're trying to find the IP of the client before its
   * channel has successfully connected, because Netty's API offers no way of
   * retrieving the IP of the remote peer until we're connected to it.
   * @param client The client we want the IP of.
   * @return The IP of the client, or {@code null} if we couldn't find it.
   */
  private InetSocketAddress slowSearchClientIP(final RegionClient client) {
    String hostport = null;
    synchronized (ip2client) {
      for (final Map.Entry<String, RegionClient> e : ip2client.entrySet()) {
        if (e.getValue() == client) {
          hostport = e.getKey();
          break;
        }
      }
    }

    if (hostport == null) {
      HashMap<String, RegionClient> copy;
      synchronized (ip2client) {
        copy = new HashMap<String, RegionClient>(ip2client);
      }
      LOG.error("WTF?  Should never happen!  Couldn't find " + client
                + " in " + copy);
      return null;
    }

    LOG.warn("Couldn't connect to the RegionServer @ " + hostport);
    final int colon = hostport.indexOf(':', 1);
    if (colon < 1) {
      LOG.error("WTF?  Should never happen!  No `:' found in " + hostport);
      return null;
    }
    final String host = getIP(hostport.substring(0, colon));
    int port;
    try {
      port = parsePortNumber(hostport.substring(colon + 1,
                                                hostport.length()));
    } catch (NumberFormatException e) {
      LOG.error("WTF?  Should never happen!  Bad port in " + hostport, e);
      return null;
    }
    return new InetSocketAddress(host, port);
  }

  /**
   * Removes all the cache entries referred to the given client.
   * @param client The client for which we must invalidate everything.
   * @param remote The address of the remote peer, if known, or null.
   */
  private void removeClientFromCache(final RegionClient client,
                                     final SocketAddress remote) {
    if (client == rootregion) {
      LOG.info("Lost connection with the "
               + (has_root ? "-ROOT-" : ".META.") + " region");
      rootregion = null;
    }
    ArrayList<RegionInfo> regions = client2regions.remove(client);
    if (regions != null) {
      // Make a copy so we don't need to synchronize on it while iterating.
      RegionInfo[] regions_copy;
      synchronized (regions) {
        regions_copy = regions.toArray(new RegionInfo[regions.size()]);
        regions = null;
        // If any other thread still has a reference to `regions', their
        // updates will be lost (and we don't care).
      }
      for (final RegionInfo region : regions_copy) {
        final byte[] table = region.table();
        final byte[] stop_key = region.stopKey();
        // If stop_key is the empty array:
        //   This region is the last region for this table.  In order to
        //   find the start key of the last region, we append a '\0' byte
        //   at the end of the table name and search for the entry with a
        //   key right before it.
        // Otherwise:
        //   Search for the entry with a key right before the stop_key.
        final byte[] search_key =
          createRegionSearchKey(stop_key.length == 0
                                ? Arrays.copyOf(table, table.length + 1)
                                : table, stop_key);
        final Map.Entry<byte[], RegionInfo> entry =
          regions_cache.lowerEntry(search_key);
        if (entry != null && entry.getValue() == region) {
          // Invalidate the regions cache first, as it's the most damaging
          // one if it contains stale data.
          regions_cache.remove(entry.getKey());
          LOG.debug("Removed from regions cache: {}", region);
        }
        final RegionClient oldclient = region2client.remove(region);
        if (client == oldclient) {
          LOG.debug("Association removed: {} -> {}", region, client);
        } else if (oldclient != null) {  // Didn't remove what we expected?!
          LOG.warn("When handling disconnection of " + client
                   + " and removing " + region + " from region2client"
                   + ", it was found that " + oldclient + " was in fact"
                   + " serving this region");
        }
      }
    }

    if (remote == null) {
      return;  // Can't continue without knowing the remote address.
    }

    String hostport = null;
    if (remote instanceof InetSocketAddress) {
      final InetSocketAddress sock = (InetSocketAddress) remote;
      final InetAddress addr = sock.getAddress();
      if (addr == null) {
        LOG.error("WTF?  Unresolved IP for " + remote
                  + ".  This shouldn't happen.");
        return;
      } else {
        hostport = addr.getHostAddress() + ':' + sock.getPort();
      }
    } else {
        LOG.error("WTF?  Found a non-InetSocketAddress remote: " + remote
                  + ".  This shouldn't happen.");
        return;
    }

    RegionClient old;
    synchronized (ip2client) {
      old = ip2client.remove(hostport);
    }
    LOG.debug("Removed from IP cache: {} -> {}", hostport, client);
    if (old == null) {
      LOG.warn("When expiring " + client + " from the client cache (host:port="
               + hostport + "), it was found that there was no entry"
               + " corresponding to " + remote + ".  This shouldn't happen.");
    }
  }

  // ---------------- //
  // ZooKeeper stuff. //
  // ---------------- //

  /**
   * Helper to locate the -ROOT- region through ZooKeeper.
   * <p>
   * We don't watch the file of the -ROOT- region.  We just asynchronously
   * read it once to find -ROOT-, then we close our ZooKeeper session.
   * There are a few reasons for this.  First of all, the -ROOT- region
   * doesn't move often.  When it does, and when we need to use it, we'll
   * realize that -ROOT- is no longer where we though it was and we'll find
   * it again.  Secondly, maintaining a session open just to watch the
   * -ROOT- region is a waste of resources both on our side and on ZK's side.
   * ZK is chatty, it will frequently send us heart beats that will keep
   * waking its event thread, etc.  Third, if the application we're part of
   * already needs to maintain a session with ZooKeeper anyway, we can't
   * easily share it with them anyway, because of ZooKeeper's API.  Indeed,
   * unfortunately the ZooKeeper API requires that the {@link ZooKeeper}
   * object be re-created when the session is invalidated (due to a
   * disconnection or a timeout), which means that it's impossible to
   * share the {@link ZooKeeper} object.  Ideally in an application there
   * should be only one instance, but their poor API makes it impractical,
   * since the instance must be re-created when the session is invalidated,
   * which entails that one entity should own the reconnection process and
   * have a way of giving everyone else the new instance.  This is extremely
   * cumbersome so I don't expect anyone to do this, which is why we manage
   * our own instance.
   */
  private final class ZKClient implements Watcher {

    /**
     * HBASE-3065 (r1151751) prepends meta-data in ZooKeeper files.
     * The meta-data always starts with this magic byte.
     */
    private static final byte MAGIC = (byte) 0xFF;

    /** The specification of the quorum, e.g. "host1,host2,host3"  */
    private final String quorum_spec;

    /** The base path under which is the znode for the -ROOT- region.  */
    private final String base_path;

    /**
     * Our ZooKeeper instance.
     * Must grab this' monitor before accessing.
     */
    private ZooKeeper zk;

    /**
     * When we're not connected to ZK, users who are trying to access the
     * -ROOT- region can queue up here to be called back when it's available.
     * Must grab this' monitor before accessing.
     */
    private ArrayList<Deferred<Object>> deferred_rootregion;

    /**
     * Constructor.
     * @param quorum_spec The specification of the quorum, e.g.
     * {@code "host1,host2,host3"}.
     * @param base_path The base path under which is the znode for the
     * -ROOT- region.
     */
    public ZKClient(final String quorum_spec, final String base_path) {
      this.quorum_spec = quorum_spec;
      this.base_path = base_path;
    }

    /**
     * Returns a deferred that will be called back once we found -ROOT-.
     * @return A deferred which will be invoked with an unspecified argument
     * once we know where -ROOT- is.  Note that by the time you get called
     * back, we may have lost the connection to the -ROOT- region again.
     */
    public Deferred<Object> getDeferredRoot() {
      final Deferred<Object> d = new Deferred<Object>();
      synchronized (this) {
        try {
          connectZK();  // Kick off a connection if needed.
          if (deferred_rootregion == null) {
            LOG.info("Need to find the "
                     + (has_root ? "-ROOT-" : ".META.") + " region");
            deferred_rootregion = new ArrayList<Deferred<Object>>();
          }
          deferred_rootregion.add(d);
        } catch (NonRecoverableException e) {
          LOG.error(e.getMessage(), e.getCause());
          d.callback(e);
        }
      }
      return d;
    }

    /**
     * Like {@link getDeferredRoot} but returns null if we're not already
     * trying to find -ROOT-.
     * In other words calling this method doesn't trigger a -ROOT- lookup
     * unless there's already one in flight.
     * @return @{code null} if -ROOT- isn't being looked up right now,
     * otherwise a deferred which will be invoked with an unspecified argument
     * once we know where -ROOT- is.  Note that by the time you get called
     * back, we may have lost the connection to the -ROOT- region again.
     */
    Deferred<Object> getDeferredRootIfBeingLookedUp() {
      synchronized (this) {
        if (deferred_rootregion == null) {
          return null;
        }
        final Deferred<Object> d = new Deferred<Object>();
        deferred_rootregion.add(d);
        return d;
      }
    }

    /**
     * Atomically returns and {@code null}s out the current list of
     * Deferreds waiting for the -ROOT- region.
     */
    private ArrayList<Deferred<Object>> atomicGetAndRemoveWaiters() {
      synchronized (this) {
        try {
          return deferred_rootregion;
        } finally {
          deferred_rootregion = null;
        }
      }
    }

    /**
     * Processes a ZooKeeper event.
     * <p>
     * This method is called back by {@link ZooKeeper} from its main event
     * thread.  So make sure you don't block.
     * @param event The event to process.
     */
    public void process(final WatchedEvent event) {
      LOG.debug("Got ZooKeeper event: {}", event);
      try {
        switch (event.getState()) {
          case SyncConnected:
            getRootRegion();
            break;
          default:
            disconnectZK();
            // Reconnect only if we're still trying to locate -ROOT-.
            synchronized (this) {
              if (deferred_rootregion != null) {
                LOG.warn("No longer connected to ZooKeeper, event=" + event);
                connectZK();
              }
            }
            return;
        }
      } catch (Exception e) {
        LOG.error("Uncaught exception when handling event " + event, e);
        return;
      }
      LOG.debug("Done handling ZooKeeper event: {}", event);
    }

    /**
     * Connects to ZooKeeper.
     * @throws NonRecoverableException if something from which we can't
     * recover happened -- e.g. us being unable to resolve the hostname
     * of any of the zookeeper servers.
     */
    private void connectZK() {
      try {
        // Session establishment is asynchronous, so this won't block.
        synchronized (this) {
          if (zk != null) {  // Already connected.
            return;
          }
          zk = new ZooKeeper(quorum_spec, 5000, this);
        }
      } catch (UnknownHostException e) {
        // No need to retry, we usually cannot recover from this.
        throw new NonRecoverableException("Cannot connect to ZooKeeper,"
          + " is the quorum specification valid? " + quorum_spec, e);
      } catch (IOException e) {
        LOG.error("Failed to connect to ZooKeeper", e);
        // XXX don't retry recursively, create a timer with an exponential
        // backoff and schedule the reconnection attempt for later.
        connectZK();
      }
    }

    /**
     * Disconnects from ZooKeeper.
     * <p>
     * <strong>This method is blocking.</strong>  Unfortunately, ZooKeeper
     * doesn't offer an asynchronous API to close a session at this time.
     * It waits until the server responds to the {@code closeSession} RPC.
     */
    public void disconnectZK() {
      synchronized (this) {
        if (zk == null) {
          return;
        }
        try {
          // I'm not sure but I think both the client and the server race to
          // close the socket, which often causes the DEBUG spam:
          //   java.net.SocketException: Socket is not connected
          // When the client attempts to close its socket after its OS and
          // JVM are done processing the TCP FIN and it's already closed.
          LOG.debug("Ignore any DEBUG exception from ZooKeeper");
          final long start = System.nanoTime();
          zk.close();
          LOG.debug("ZooKeeper#close completed in {}ns",
                    System.nanoTime() - start);
        } catch (InterruptedException e) {
          // The signature of the method pretends that it can throw an
          // InterruptedException, but this is a lie, the code of that
          // method will never throw this type of exception.
          LOG.error("Should never happen", e);
        }
        zk = null;
      }
    }

    /** Schedule a timer to retry {@link #getRootRegion} after some time.  */
<<<<<<< HEAD
    private void retryGetRootRegionLater(final AsyncCallback.DataCallback cb) {
=======
    private void retryGetRootRegionLater() {
>>>>>>> d5436090
      newTimeout(new TimerTask() {
          public void run(final Timeout timeout) {
            if (!getRootRegion()) {  // Try to read the znodes
              connectZK();  // unless we need to connect first.
            }
          }
        }, 1000 /* milliseconds */);
    }

    /**
     * Puts a watch in ZooKeeper to monitor the file of the -ROOT- region.
     * This method just registers an asynchronous callback.
     */
<<<<<<< HEAD
    private void getRootRegion() {
      final AsyncCallback.DataCallback cb = new AsyncCallback.DataCallback() {
        @SuppressWarnings("fallthrough")
        public void processResult(final int rc, final String path,
                                  final Object ctx, final byte[] data,
                                  final Stat stat) {
          if (rc == Code.NONODE.intValue()) {
=======
    final class ZKCallback implements AsyncCallback.DataCallback {

      /**
       * HBASE-3065 (r1151751) prepends meta-data in ZooKeeper files.
       * The meta-data always starts with this magic byte.
       */
      private static final byte MAGIC = (byte) 0xFF;

      private static final byte UNKNOWN = 0;  // Callback still pending.
      private static final byte FOUND = 1;    // We found the znode.
      private static final byte NOTFOUND = 2; // The znode didn't exist.

      private byte found_root;
      private byte found_meta;  // HBase 0.95 and up

      public void processResult(final int rc, final String path,
                                final Object ctx, final byte[] data,
                                final Stat stat) {
        final boolean is_root;  // True if ROOT znode, false if META znode.
        if (path.endsWith("/root-region-server")) {
          is_root = true;
        } else if (path.endsWith("/meta-region-server")) {
          is_root = false;
        } else {
          LOG.error("WTF? We got a callback from ZooKeeper for a znode we did"
                    + " not expect: " + path + " / stat: " + stat + " / data: "
                    + Bytes.pretty(data));
          retryGetRootRegionLater();
          return;
        }

        if (rc == Code.NONODE.intValue()) {
          final boolean both_znode_failed;
          if (is_root) {
            found_root = NOTFOUND;
            both_znode_failed = found_meta == NOTFOUND;
          } else {  // META (HBase 0.95 and up)
            found_meta = NOTFOUND;
            both_znode_failed = found_root == NOTFOUND;
          }
          if (both_znode_failed) {
>>>>>>> d5436090
            LOG.error("The znode for the -ROOT- region doesn't exist!");
            retryGetRootRegionLater();
          }
          return;
        } else if (rc != Code.OK.intValue()) {
          LOG.error("Looks like our ZK session expired or is broken, rc="
                    + rc + ": " + Code.get(rc));
          disconnectZK();
          connectZK();
          return;
        }
        if (data == null || data.length == 0 || data.length > Short.MAX_VALUE) {
          LOG.error("The location of the -ROOT- region in ZooKeeper is "
                    + (data == null || data.length == 0 ? "empty"
                       : "too large (" + data.length + " bytes!)"));
          retryGetRootRegionLater();
          return;  // TODO(tsuna): Add a watch to wait until the file changes.
        }

        final RegionClient client;
        if (is_root) {
          found_root = FOUND;
          client = handleRootZnode(data);
        } else {  // META (HBase 0.95 and up)
          found_meta = FOUND;
          client = handleMetaZnode(data);
        }

        if (client == null) {         // We failed to get a client.
          retryGetRootRegionLater();  // So retry later.
          return;
        }

        final ArrayList<Deferred<Object>> ds = atomicGetAndRemoveWaiters();
        if (ds != null) {
          for (final Deferred<Object> d : ds) {
            d.callback(client);
          }
<<<<<<< HEAD
          if (data == null || data.length == 0 || data.length > Short.MAX_VALUE) {
            LOG.error("The location of the -ROOT- region in ZooKeeper is "
                      + (data == null || data.length == 0 ? "empty"
                         : "too large (" + data.length + " bytes!)"));
            retryGetRootRegionLater(this);
            return;  // TODO(tsuna): Add a watch to wait until the file changes.
          }
          // There are 3 cases.  Older versions of HBase encode the location
          // of the root region as "host:port", 0.91 uses "host,port,startcode"
          // and newer versions of 0.91 use "<metadata>host,port,startcode"
          // where the <metadata> starts with MAGIC, then a 4 byte integer,
          // then that many bytes of meta data.
          boolean newstyle;     // True if we expect a 0.91 style location.
          final short offset;   // Bytes to skip at the beginning of data.
          short firstsep = -1;  // Index of the first separator (':' or ',').
          if (data[0] == MAGIC) {
            newstyle = true;
            final int metadata_length = Bytes.getInt(data, 1);
            if (metadata_length < 1 || metadata_length > 65000) {
              LOG.error("Malformed meta-data in " + Bytes.pretty(data)
                        + ", invalid metadata length=" + metadata_length);
              retryGetRootRegionLater(this);
              return;  // TODO(tsuna): Add a watch to wait until the file changes.
            }
            offset = (short) (1 + 4 + metadata_length);
          } else {
            newstyle = false;  // Maybe true, the loop below will tell us.
            offset = 0;
          }
          final short n = (short) data.length;
          // Look for the first separator.  Skip the offset, and skip the
          // first byte, because we know the separate can only come after
          // at least one byte.
          loop: for (short i = (short) (offset + 1); i < n; i++) {
             switch (data[i]) {
              case ',':
                newstyle = true;
                /* fall through */
              case ':':
                firstsep = i;
                break loop;
            }
          }
          if (firstsep == -1) {
            LOG.error("-ROOT- location doesn't contain a separator"
                      + " (':' or ','): " + Bytes.pretty(data));
            retryGetRootRegionLater(this);
            return;  // TODO(tsuna): Add a watch to wait until the file changes.
          }
          final String host;
          final short portend;  // Index past where the port number ends.
          if (newstyle) {
            host = new String(data, offset, firstsep - offset);
            short i;
            for (i = (short) (firstsep + 2); i < n; i++) {
              if (data[i] == ',') {
                break;
              }
            }
            portend = i;  // Port ends on the comma.
          } else {
            host = new String(data, 0, firstsep);
            portend = n;  // Port ends at the end of the array.
          }
          final int port = parsePortNumber(new String(data, firstsep + 1,
                                                      portend - firstsep - 1));
          final String ip = getIP(host);
          if (ip == null) {
            LOG.error("Couldn't resolve the IP of the -ROOT- region from "
                      + host + " in \"" + Bytes.pretty(data) + '"');
            retryGetRootRegionLater(this);
            return;  // TODO(tsuna): Add a watch to wait until the file changes.
          }
          LOG.info("Connecting to -ROOT- region @ " + ip + ':' + port);
          final RegionClient client = rootregion = newClient(ip, port);
          final ArrayList<Deferred<Object>> ds = atomicGetAndRemoveWaiters();
          if (ds != null) {
            for (final Deferred<Object> d : ds) {
              d.callback(client);
            }
=======
        }

        disconnectZK();
        // By the time we're done, we may need to find -ROOT- again.  So
        // check to see if there are people waiting to find it again, and if
        // there are, re-open a new session with ZK.
        // TODO(tsuna): This typically happens when the address of -ROOT- in
        // ZK is stale.  In this case, we should setup a watch to get
        // notified once the znode gets updated, instead of continuously
        // polling ZK and creating new sessions.
        synchronized (ZKClient.this) {
          if (deferred_rootregion != null) {
            connectZK();
          }
        }
      }

      /** Returns a new client for the RS found in the root-region-server.  */
      @SuppressWarnings("fallthrough")
      private RegionClient handleRootZnode(final byte[] data) {
        // There are 3 cases.  Older versions of HBase encode the location
        // of the root region as "host:port", 0.91 uses "host,port,startcode"
        // and newer versions of 0.91 use "<metadata>host,port,startcode"
        // where the <metadata> starts with MAGIC, then a 4 byte integer,
        // then that many bytes of meta data.
        boolean newstyle;     // True if we expect a 0.91 style location.
        final short offset;   // Bytes to skip at the beginning of data.
        short firstsep = -1;  // Index of the first separator (':' or ',').
        if (data[0] == MAGIC) {
          newstyle = true;
          final int metadata_length = Bytes.getInt(data, 1);
          if (metadata_length < 1 || metadata_length > 65000) {
            LOG.error("Malformed meta-data in " + Bytes.pretty(data)
                      + ", invalid metadata length=" + metadata_length);
            return null;  // TODO(tsuna): Add a watch to wait until the file changes.
          }
          offset = (short) (1 + 4 + metadata_length);
        } else {
          newstyle = false;  // Maybe true, the loop below will tell us.
          offset = 0;
        }
        final short n = (short) data.length;
        // Look for the first separator.  Skip the offset, and skip the
        // first byte, because we know the separate can only come after
        // at least one byte.
        loop: for (short i = (short) (offset + 1); i < n; i++) {
           switch (data[i]) {
            case ',':
              newstyle = true;
              /* fall through */
            case ':':
              firstsep = i;
              break loop;
>>>>>>> d5436090
          }
        }
        if (firstsep == -1) {
          LOG.error("-ROOT- location doesn't contain a separator"
                    + " (':' or ','): " + Bytes.pretty(data));
          return null;  // TODO(tsuna): Add a watch to wait until the file changes.
        }
        final String host;
        final short portend;  // Index past where the port number ends.
        if (newstyle) {
          host = new String(data, offset, firstsep - offset);
          short i;
          for (i = (short) (firstsep + 2); i < n; i++) {
            if (data[i] == ',') {
              break;
            }
          }
          portend = i;  // Port ends on the comma.
        } else {
          host = new String(data, 0, firstsep);
          portend = n;  // Port ends at the end of the array.
        }
        final int port = parsePortNumber(new String(data, firstsep + 1,
                                                    portend - firstsep - 1));
        final String ip = getIP(host);
        if (ip == null) {
          LOG.error("Couldn't resolve the IP of the -ROOT- region from "
                    + host + " in \"" + Bytes.pretty(data) + '"');
          return null;  // TODO(tsuna): Add a watch to wait until the file changes.
        }
        LOG.info("Connecting to -ROOT- region @ " + ip + ':' + port);
        has_root = true;
        final RegionClient client = rootregion = newClient(ip, port);
        return client;
      }

      /**
       * Returns a new client for the RS found in the meta-region-server.
       * This is used in HBase 0.95 and up.
       */
      private RegionClient handleMetaZnode(final byte[] data) {
        if (data[0] != MAGIC) {
          LOG.error("Malformed META region meta-data in " + Bytes.pretty(data)
                    + ", invalid leading magic number: " + data[0]);
          return null;
        }

        final int metadata_length = Bytes.getInt(data, 1);
        if (metadata_length < 1 || metadata_length > 65000) {
          LOG.error("Malformed META region meta-data in " + Bytes.pretty(data)
                    + ", invalid metadata length=" + metadata_length);
          return null;  // TODO(tsuna): Add a watch to wait until the file changes.
        }
        short offset = (short) (1 + 4 + metadata_length);

        final int pbuf_magic = Bytes.getInt(data, offset);
        if (pbuf_magic != PBUF_MAGIC) {
          LOG.error("Malformed META region meta-data in " + Bytes.pretty(data)
                    + ", invalid magic number=" + pbuf_magic);
          return null;  // TODO(tsuna): Add a watch to wait until the file changes.
        }
        offset += 4;

        final String ip;
        final int port;
        try {
          final ZooKeeperPB.MetaRegionServer meta =
            ZooKeeperPB.MetaRegionServer.newBuilder()
            .mergeFrom(data, offset, data.length - offset).build();
          ip = getIP(meta.getServer().getHostName());
          port = meta.getServer().getPort();
        } catch (InvalidProtocolBufferException e) {
          LOG.error("Failed to parse the protobuf in " + Bytes.pretty(data), e);
          return null;  // TODO(tsuna): Add a watch to wait until the file changes.
        }

        LOG.info("Connecting to .META. region @ " + ip + ':' + port);
        has_root = false;
        final RegionClient client = rootregion = newClient(ip, port);
        return client;
      }

    }

    /**
     * Attempts to lookup the ROOT region (or META, if 0.95 and up).
     * @return true if a lookup was kicked off, false if not because we
     * weren't connected to ZooKeeper.
     */
    private boolean getRootRegion() {
      synchronized (this) {
        if (zk != null) {
          LOG.debug("Finding the -ROOT- or .META. region in ZooKeeper");
          final ZKCallback cb = new ZKCallback();
          zk.getData(base_path + "/root-region-server", this, cb, null);
          zk.getData(base_path + "/meta-region-server", this, cb, null);
          return true;
        }
      }
      return false;
    }

  }

  // --------------- //
  // Little helpers. //
  // --------------- //

  /**
   * Gets a hostname or an IP address and returns the textual representation
   * of the IP address.
   * <p>
   * <strong>This method can block</strong> as there is no API for
   * asynchronous DNS resolution in the JDK.
   * @param host The hostname to resolve.
   * @return The IP address associated with the given hostname,
   * or {@code null} if the address couldn't be resolved.
   */
  private static String getIP(final String host) {
    final long start = System.nanoTime();
    try {
      final String ip = InetAddress.getByName(host).getHostAddress();
      final long latency = System.nanoTime() - start;
      if (latency > 500000/*ns*/ && LOG.isDebugEnabled()) {
        LOG.debug("Resolved IP of `" + host + "' to "
                  + ip + " in " + latency + "ns");
      } else if (latency >= 3000000/*ns*/) {
        LOG.warn("Slow DNS lookup!  Resolved IP of `" + host + "' to "
                 + ip + " in " + latency + "ns");
      }
      return ip;
    } catch (UnknownHostException e) {
      LOG.error("Failed to resolve the IP of `" + host + "' in "
                + (System.nanoTime() - start) + "ns");
      return null;
    }
  }

  /**
   * Parses a TCP port number from a string.
   * @param portnum The string to parse.
   * @return A strictly positive, validated port number.
   * @throws NumberFormatException if the string couldn't be parsed as an
   * integer or if the value was outside of the range allowed for TCP ports.
   */
  private static int parsePortNumber(final String portnum)
    throws NumberFormatException {
    final int port = Integer.parseInt(portnum);
    if (port <= 0 || port > 65535) {
      throw new NumberFormatException(port == 0 ? "port is zero" :
                                      (port < 0 ? "port is negative: "
                                       : "port is too large: ") + port);
    }
    return port;
  }

}<|MERGE_RESOLUTION|>--- conflicted
+++ resolved
@@ -40,17 +40,10 @@
 import java.util.concurrent.ConcurrentSkipListMap;
 import java.util.concurrent.Executor;
 import java.util.concurrent.Executors;
-<<<<<<< HEAD
-import java.util.concurrent.ThreadFactory;
-import static java.util.concurrent.TimeUnit.MILLISECONDS;
-
-import com.google.common.cache.LoadingCache;
-=======
 import static java.util.concurrent.TimeUnit.MILLISECONDS;
 
 import com.google.common.cache.LoadingCache;
 import com.google.protobuf.InvalidProtocolBufferException;
->>>>>>> d5436090
 
 import org.apache.zookeeper.AsyncCallback;
 import org.apache.zookeeper.KeeperException.Code;
@@ -231,8 +224,6 @@
     new RegionInfo(HBASE96_META, META_REGION_NAME, EMPTY_ARRAY);
 
   /**
-<<<<<<< HEAD
-=======
    * In HBase 0.95 and up, this magic number is found in a couple places.
    * It's used in the znode that points to the .META. region, to
    * indicate that the contents of the znode is a protocol buffer.
@@ -243,7 +234,6 @@
   static final int PBUF_MAGIC = 1346524486;  // 4 bytes: "PBUF"
 
   /**
->>>>>>> d5436090
    * Timer we use to handle all our timeouts.
    * TODO(tsuna): Get it through the ctor to share it with others.
    * TODO(tsuna): Make the tick duration configurable?
@@ -285,8 +275,6 @@
    */
   private volatile RegionClient rootregion;
 
-  byte server_version = -1;
-
   /**
    * Whether or not there is a -ROOT- region.
    * When connecting to HBase 0.95 and up, this would be set to false, so we
@@ -477,22 +465,8 @@
   }
 
   /** Creates a default channel factory in case we haven't been given one.  */
-<<<<<<< HEAD
-  /** NOTE(avh): create daemon threads to work around incomplete netty shutdown  */
-  private static NioClientSocketChannelFactory defaultChannelFactory() {
-    final Executor executor = Executors.newCachedThreadPool(
-        new ThreadFactory() {
-            public Thread newThread(Runnable r)
-            {
-                Thread t = new Thread(r);
-                t.setDaemon(true);
-                return t;
-            }
-        });
-=======
   private static NioClientSocketChannelFactory defaultChannelFactory() {
     final Executor executor = Executors.newCachedThreadPool();
->>>>>>> d5436090
     return new NioClientSocketChannelFactory(executor, executor);
   }
 
@@ -598,19 +572,12 @@
       // because some of those RPCs could be edits that we must wait on.
       final Deferred<Object> d = zkclient.getDeferredRootIfBeingLookedUp();
       if (d != null) {
-<<<<<<< HEAD
-        LOG.debug("Flush needs to wait on -ROOT- to come back");
-        final class RetryFlush implements Callback<Object, Object> {
-          public Object call(final Object arg) {
-            LOG.debug("Flush retrying after -ROOT- came back");
-=======
         LOG.debug("Flush needs to wait on {} to come back",
                   has_root ? "-ROOT-" : ".META.");
         final class RetryFlush implements Callback<Object, Object> {
           public Object call(final Object arg) {
             LOG.debug("Flush retrying after {} came back",
                       has_root ? "-ROOT-" : ".META.");
->>>>>>> d5436090
             return flush();
           }
           public String toString() {
@@ -852,19 +819,12 @@
     // because some of those RPCs could be edits that we must not lose.
     final Deferred<Object> d = zkclient.getDeferredRootIfBeingLookedUp();
     if (d != null) {
-<<<<<<< HEAD
-      LOG.debug("Shutdown needs to wait on -ROOT- to come back");
-      final class RetryShutdown implements Callback<Object, Object> {
-        public Object call(final Object arg) {
-          LOG.debug("Shutdown retrying after -ROOT- came back");
-=======
       LOG.debug("Shutdown needs to wait on {} to come back",
                 has_root ? "-ROOT-" : ".META.");
       final class RetryShutdown implements Callback<Object, Object> {
         public Object call(final Object arg) {
           LOG.debug("Shutdown retrying after {} came back",
                     has_root ? "-ROOT-" : ".META.");
->>>>>>> d5436090
           return shutdown();
         }
         public String toString() {
@@ -979,15 +939,9 @@
     // useful thing to do but gets the job done for now.  TODO(tsuna): Improve.
     final HBaseRpc dummy;
     if (family == EMPTY_ARRAY) {
-<<<<<<< HEAD
-      dummy = GetRequest.exists(table, EMPTY_ARRAY);
-    } else {
-      dummy = GetRequest.exists(table, EMPTY_ARRAY, family);
-=======
       dummy = GetRequest.exists(table, ZERO_ARRAY);
     } else {
       dummy = GetRequest.exists(table, ZERO_ARRAY, family);
->>>>>>> d5436090
     }
     @SuppressWarnings("unchecked")
     final Deferred<Object> d = (Deferred) sendRpcToRegion(dummy);
@@ -1038,7 +992,6 @@
    */
   public Deferred<ArrayList<KeyValue>> get(final GetRequest request) {
     num_gets.increment();
-<<<<<<< HEAD
     return sendRpcToRegion(request).addCallbacks(got, Callback.PASSTHROUGH);
   }
 
@@ -1052,8 +1005,6 @@
    */
   public Deferred<ArrayList<KeyValue>> get(final GetRequest request, Callback<KeyValue,KeyValue> filter) {
     request.filteringCallback = filter;
-=======
->>>>>>> d5436090
     return sendRpcToRegion(request).addCallbacks(got, Callback.PASSTHROUGH);
   }
 
@@ -1124,11 +1075,7 @@
    * @return A deferred scanner ID (long) if HBase 0.94 and before, or a
    * deferred {@link Scanner.Response} if HBase 0.95 and up.
    */
-<<<<<<< HEAD
-  Deferred<Long> openScanner(final Scanner scanner) {
-=======
   Deferred<Object> openScanner(final Scanner scanner) {
->>>>>>> d5436090
     num_scanners_opened.increment();
     return sendRpcToRegion(scanner.getOpenRequest()).addCallbacks(
       scanner_opened,
@@ -1752,10 +1699,6 @@
     final class RetryRpc implements Callback<Deferred<Object>, Object> {
       public Deferred<Object> call(final Object arg) {
         if (arg instanceof NonRecoverableException) {
-<<<<<<< HEAD
-          request.callback(arg);
-          return Deferred.fromError((NonRecoverableException) arg);
-=======
           // No point in retrying here, so fail the RPC.
           HBaseException e = (NonRecoverableException) arg;
           if (e instanceof HasFailedRpcException
@@ -1769,7 +1712,6 @@
           }
           request.callback(e);
           return Deferred.fromError(e);
->>>>>>> d5436090
         }
         return sendRpcToRegion(request);  // Retry the RPC.
       }
@@ -2961,12 +2903,6 @@
    */
   private final class ZKClient implements Watcher {
 
-    /**
-     * HBASE-3065 (r1151751) prepends meta-data in ZooKeeper files.
-     * The meta-data always starts with this magic byte.
-     */
-    private static final byte MAGIC = (byte) 0xFF;
-
     /** The specification of the quorum, e.g. "host1,host2,host3"  */
     private final String quorum_spec;
 
@@ -3151,11 +3087,7 @@
     }
 
     /** Schedule a timer to retry {@link #getRootRegion} after some time.  */
-<<<<<<< HEAD
-    private void retryGetRootRegionLater(final AsyncCallback.DataCallback cb) {
-=======
     private void retryGetRootRegionLater() {
->>>>>>> d5436090
       newTimeout(new TimerTask() {
           public void run(final Timeout timeout) {
             if (!getRootRegion()) {  // Try to read the znodes
@@ -3169,15 +3101,6 @@
      * Puts a watch in ZooKeeper to monitor the file of the -ROOT- region.
      * This method just registers an asynchronous callback.
      */
-<<<<<<< HEAD
-    private void getRootRegion() {
-      final AsyncCallback.DataCallback cb = new AsyncCallback.DataCallback() {
-        @SuppressWarnings("fallthrough")
-        public void processResult(final int rc, final String path,
-                                  final Object ctx, final byte[] data,
-                                  final Stat stat) {
-          if (rc == Code.NONODE.intValue()) {
-=======
     final class ZKCallback implements AsyncCallback.DataCallback {
 
       /**
@@ -3219,7 +3142,6 @@
             both_znode_failed = found_root == NOTFOUND;
           }
           if (both_znode_failed) {
->>>>>>> d5436090
             LOG.error("The znode for the -ROOT- region doesn't exist!");
             retryGetRootRegionLater();
           }
@@ -3258,88 +3180,6 @@
           for (final Deferred<Object> d : ds) {
             d.callback(client);
           }
-<<<<<<< HEAD
-          if (data == null || data.length == 0 || data.length > Short.MAX_VALUE) {
-            LOG.error("The location of the -ROOT- region in ZooKeeper is "
-                      + (data == null || data.length == 0 ? "empty"
-                         : "too large (" + data.length + " bytes!)"));
-            retryGetRootRegionLater(this);
-            return;  // TODO(tsuna): Add a watch to wait until the file changes.
-          }
-          // There are 3 cases.  Older versions of HBase encode the location
-          // of the root region as "host:port", 0.91 uses "host,port,startcode"
-          // and newer versions of 0.91 use "<metadata>host,port,startcode"
-          // where the <metadata> starts with MAGIC, then a 4 byte integer,
-          // then that many bytes of meta data.
-          boolean newstyle;     // True if we expect a 0.91 style location.
-          final short offset;   // Bytes to skip at the beginning of data.
-          short firstsep = -1;  // Index of the first separator (':' or ',').
-          if (data[0] == MAGIC) {
-            newstyle = true;
-            final int metadata_length = Bytes.getInt(data, 1);
-            if (metadata_length < 1 || metadata_length > 65000) {
-              LOG.error("Malformed meta-data in " + Bytes.pretty(data)
-                        + ", invalid metadata length=" + metadata_length);
-              retryGetRootRegionLater(this);
-              return;  // TODO(tsuna): Add a watch to wait until the file changes.
-            }
-            offset = (short) (1 + 4 + metadata_length);
-          } else {
-            newstyle = false;  // Maybe true, the loop below will tell us.
-            offset = 0;
-          }
-          final short n = (short) data.length;
-          // Look for the first separator.  Skip the offset, and skip the
-          // first byte, because we know the separate can only come after
-          // at least one byte.
-          loop: for (short i = (short) (offset + 1); i < n; i++) {
-             switch (data[i]) {
-              case ',':
-                newstyle = true;
-                /* fall through */
-              case ':':
-                firstsep = i;
-                break loop;
-            }
-          }
-          if (firstsep == -1) {
-            LOG.error("-ROOT- location doesn't contain a separator"
-                      + " (':' or ','): " + Bytes.pretty(data));
-            retryGetRootRegionLater(this);
-            return;  // TODO(tsuna): Add a watch to wait until the file changes.
-          }
-          final String host;
-          final short portend;  // Index past where the port number ends.
-          if (newstyle) {
-            host = new String(data, offset, firstsep - offset);
-            short i;
-            for (i = (short) (firstsep + 2); i < n; i++) {
-              if (data[i] == ',') {
-                break;
-              }
-            }
-            portend = i;  // Port ends on the comma.
-          } else {
-            host = new String(data, 0, firstsep);
-            portend = n;  // Port ends at the end of the array.
-          }
-          final int port = parsePortNumber(new String(data, firstsep + 1,
-                                                      portend - firstsep - 1));
-          final String ip = getIP(host);
-          if (ip == null) {
-            LOG.error("Couldn't resolve the IP of the -ROOT- region from "
-                      + host + " in \"" + Bytes.pretty(data) + '"');
-            retryGetRootRegionLater(this);
-            return;  // TODO(tsuna): Add a watch to wait until the file changes.
-          }
-          LOG.info("Connecting to -ROOT- region @ " + ip + ':' + port);
-          final RegionClient client = rootregion = newClient(ip, port);
-          final ArrayList<Deferred<Object>> ds = atomicGetAndRemoveWaiters();
-          if (ds != null) {
-            for (final Deferred<Object> d : ds) {
-              d.callback(client);
-            }
-=======
         }
 
         disconnectZK();
@@ -3393,7 +3233,6 @@
             case ':':
               firstsep = i;
               break loop;
->>>>>>> d5436090
           }
         }
         if (firstsep == -1) {
