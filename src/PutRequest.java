--- conflicted
+++ resolved
@@ -65,15 +65,9 @@
   implements HBaseRpc.HasTable, HBaseRpc.HasKey, HBaseRpc.HasFamily,
              HBaseRpc.HasQualifiers, HBaseRpc.HasValues, HBaseRpc.IsEdit,
              /* legacy: */ HBaseRpc.HasQualifier, HBaseRpc.HasValue {
-<<<<<<< HEAD
-=======
 
   /** RPC Method name for HBase 0.94 and earlier.  */
   private static final byte[] PUT = { 'p', 'u', 't' };
->>>>>>> d5436090
-
-  /** Code type used for serialized `Put' objects.  */
-  static final byte CODE = 35;
 
   /** Code type used for serialized `Put' objects.  */
   static final byte CODE = 35;
@@ -341,11 +335,7 @@
   private PutRequest(final byte[] table,
                      final KeyValue kv,
                      final long lockid) {
-<<<<<<< HEAD
-    super(PUT, table, kv.key(), kv.family(), kv.timestamp(), lockid);
-=======
     super(table, kv.key(), kv.family(), kv.timestamp(), lockid);
->>>>>>> d5436090
     this.qualifiers = new byte[][] { kv.qualifier() };
     this.values = new byte[][] { kv.value() };
   }
@@ -370,11 +360,7 @@
                      final byte[][] values,
                      final long timestamp,
                      final long lockid) {
-<<<<<<< HEAD
-    super(PUT, table, key, family, timestamp, lockid);
-=======
     super(table, key, family, timestamp, lockid);
->>>>>>> d5436090
     KeyValue.checkFamily(family);
     if (qualifiers.length != values.length) {
       throw new IllegalArgumentException("Have " + qualifiers.length
@@ -388,8 +374,6 @@
     }
     this.qualifiers = qualifiers;
     this.values = values;
-<<<<<<< HEAD
-=======
   }
 
   @Override
@@ -398,7 +382,6 @@
       return MUTATE;
     }
     return PUT;
->>>>>>> d5436090
   }
 
   @Override
@@ -571,8 +554,6 @@
   /** Serializes this request.  */
   @Override
   ChannelBuffer serialize(final byte server_version) {
-<<<<<<< HEAD
-=======
     if (server_version < RegionClient.SERVER_VERSION_095_OR_ABOVE) {
       return serializeOld(server_version);
     }
@@ -586,7 +567,6 @@
 
   /** Serializes this request for HBase 0.94 and before.  */
   private ChannelBuffer serializeOld(final byte server_version) {
->>>>>>> d5436090
     final ChannelBuffer buf = newBuffer(server_version,
                                         predictSerializedSize());
     buf.writeInt(2);  // Number of parameters.
@@ -600,8 +580,6 @@
     return buf;
   }
 
-<<<<<<< HEAD
-=======
   @Override
   Object deserialize(final ChannelBuffer buf, int cell_size) {
     HBaseRpc.ensureNoCell(cell_size);
@@ -609,7 +587,6 @@
     return null;
   }
 
->>>>>>> d5436090
   /** Serialize the raw underlying `Put' into the given buffer.  */
   void serializeInto(final ChannelBuffer buf) {
     buf.writeByte(CODE); // Code for a `Put' parameter.
