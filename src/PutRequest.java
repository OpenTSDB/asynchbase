--- conflicted
+++ resolved
@@ -322,13 +322,8 @@
     writeByteArray(buf, kv.family());  // The column family.
 
     buf.writeInt(1);  // Number of "KeyValues" that follow.
-<<<<<<< HEAD
-    buf.writeInt(KeyValue.serializedLength(key, family, qualifier, value));
-    KeyValue.serialize(buf, KeyValue.PUT, Long.MAX_VALUE, key, family, qualifier, value);
-=======
     buf.writeInt(kv.predictSerializedSize());  // Size of the KV that follows.
     kv.serialize(buf, KeyValue.PUT);
->>>>>>> 482c3930
     return buf;
   }
 
