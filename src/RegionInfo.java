/*
 * Copyright (C) 2010-2012  The Async HBase Authors.  All rights reserved.
 * This file is part of Async HBase.
 *
 * Redistribution and use in source and binary forms, with or without
 * modification, are permitted provided that the following conditions are met:
 *   - Redistributions of source code must retain the above copyright notice,
 *     this list of conditions and the following disclaimer.
 *   - Redistributions in binary form must reproduce the above copyright notice,
 *     this list of conditions and the following disclaimer in the documentation
 *     and/or other materials provided with the distribution.
 *   - Neither the name of the StumbleUpon nor the names of its contributors
 *     may be used to endorse or promote products derived from this software
 *     without specific prior written permission.
 * THIS SOFTWARE IS PROVIDED BY THE COPYRIGHT HOLDERS AND CONTRIBUTORS "AS IS"
 * AND ANY EXPRESS OR IMPLIED WARRANTIES, INCLUDING, BUT NOT LIMITED TO, THE
 * IMPLIED WARRANTIES OF MERCHANTABILITY AND FITNESS FOR A PARTICULAR PURPOSE
 * ARE DISCLAIMED.  IN NO EVENT SHALL THE COPYRIGHT HOLDER OR CONTRIBUTORS BE
 * LIABLE FOR ANY DIRECT, INDIRECT, INCIDENTAL, SPECIAL, EXEMPLARY, OR
 * CONSEQUENTIAL DAMAGES (INCLUDING, BUT NOT LIMITED TO, PROCUREMENT OF
 * SUBSTITUTE GOODS OR SERVICES; LOSS OF USE, DATA, OR PROFITS; OR BUSINESS
 * INTERRUPTION) HOWEVER CAUSED AND ON ANY THEORY OF LIABILITY, WHETHER IN
 * CONTRACT, STRICT LIABILITY, OR TORT (INCLUDING NEGLIGENCE OR OTHERWISE)
 * ARISING IN ANY WAY OUT OF THE USE OF THIS SOFTWARE, EVEN IF ADVISED OF THE
 * POSSIBILITY OF SUCH DAMAGE.
 */
package org.hbase.async;

import java.util.Comparator;
import java.util.Arrays;

import com.google.protobuf.InvalidProtocolBufferException;
import com.google.protobuf.ByteString;

import org.jboss.netty.buffer.ChannelBuffer;
import org.jboss.netty.buffer.ChannelBuffers;

import org.slf4j.Logger;
import org.slf4j.LoggerFactory;

import org.hbase.async.generated.HBasePB;
import static org.hbase.async.HBaseClient.EMPTY_ARRAY;

/**
 * Stores basic information about a region.
 */
final class RegionInfo implements Comparable<RegionInfo> {

  private static final Logger LOG = LoggerFactory.getLogger(RegionInfo.class);

  private final byte[] table;
  // The region name is of the form:
  //   table_name,start_key,timestamp[.MD5.]
  // So it contains the start_key.
  private final byte[] region_name;
  private final byte[] stop_key;

  /**
   * Constructor.
   */
  public RegionInfo(final byte[] table,
                    final byte[] region_name,
                    final byte[] stop_key) {
    this.table = table;
    this.region_name = region_name;
    if (stop_key.length == 0) {
      this.stop_key = EMPTY_ARRAY;
    } else {
      this.stop_key = stop_key;
    }
  }

  /** Returns the name of the table this region belongs to.  */
  public byte[] table() {
    return table;
  }

  /** Returns the name of the region.  */
  public byte[] name() {
    return region_name;
  }

  /** Returns the stop key (exclusive) of this region.  */
  public byte[] stopKey() {
    return stop_key;
  }

  /**
   * Returns the protobuf representation of this region.
   */
  HBasePB.RegionSpecifier toProtobuf() {
    return HBasePB.RegionSpecifier.newBuilder()
      .setType(HBasePB.RegionSpecifier.RegionSpecifierType.REGION_NAME)
      .setValue(ByteString.copyFrom(region_name))
      .build();
  }

  /**
   * Creates a new {@link RegionInfo} from a META {@link KeyValue}.
   * @param kv The {@link KeyValue} to use, which is assumed to be from
   * the cell {@code info:regioninfo} of a {@code .META.} region.
   * @param out_start_key A (@code {new byte[1][]}).
   * The start row of the region will be stored in {@code out_start_key[0]}.
   * Think "pointer-to-pointer" in Java (yeah!).
   * @return A newly created {@link RegionInfo}.
   * If calling {@link #table} on the object returned gives a reference to
   * {@link HBaseClient#EMPTY_ARRAY}, then the META entry indicates that the
   * region has been split (and thus this entry shouldn't be used).
   * @throws RegionOfflineException if the META entry indicates that the
   * region is offline.
   * @throws BrokenMetaException if the {@link KeyValue} seems invalid.
   */
  static RegionInfo fromKeyValue(final KeyValue kv,
                                 final byte[][] out_start_key) {
<<<<<<< HEAD
    final ChannelBuffer buf = ChannelBuffers.wrappedBuffer(kv.value());
    final byte version = buf.readByte();
    // version 1 was introduced in HBase 0.92 (see HBASE-451).
    // The differences between v0 and v1 are irrelevant to us,
    // as we only look at the first few fields, and they didn't
    // change across these 2 versions.
    if (version != 1 && version != 0) {
      LOG.warn("Unsupported region info version: " + version
               + " in .META.  entry: " + kv);
      // Keep going anyway, just in case the new version is backwards
      // compatible somehow.  If it's not, we'll just fail later.
=======
    switch (kv.value()[0]) {
      case 0:  // pre 0.92 -- fall through.
      case 1:  // 0.92 to 0.94
        return deserializeOldRegionInfo(kv, out_start_key);
      case 80: // 0.95+
        return deserializeProtobufRegionInfo(kv, out_start_key);
      default:
        throw new IllegalStateException("Unsupported region info version: "
                                        + kv.value()[0] + " in .META.  entry: "
                                        + kv);
>>>>>>> d5436090
    }
  }

  /**
   * Creates a new {@link RegionInfo} from a pre-0.95 META {@link KeyValue}.
   */
  private static RegionInfo
  deserializeOldRegionInfo(final KeyValue kv, final byte[][] out_start_key) {
    final ChannelBuffer buf = ChannelBuffers.wrappedBuffer(kv.value());
    buf.readByte(); // Skip the version.
    // version 1 was introduced in HBase 0.92 (see HBASE-451).
    // The differences between v0 and v1 are irrelevant to us,
    // as we only look at the first few fields, and they didn't
    // change across these 2 versions.
    final byte[] stop_key = HBaseRpc.readByteArray(buf);
    final boolean offline = buf.readByte() != 0;
    final long region_id = buf.readLong();
    final byte[] region_name = HBaseRpc.readByteArray(buf);
    // TODO(tsuna): Can we easily de-dup this array with another RegionInfo?
    byte[] table;
    try {
      table = tableFromRegionName(region_name);
    } catch (IllegalArgumentException e) {
      throw BrokenMetaException.badKV(null, "an `info:regioninfo' cell"
                                      + " has a " + e.getMessage(), kv);
    }
    final boolean split = buf.readByte() != 0;
    final byte[] start_key = HBaseRpc.readByteArray(buf);
    // Table description and hash code are left, but we don't care.

    if (LOG.isDebugEnabled()) {
      LOG.debug("Got " + Bytes.pretty(table) + "'s region ["
                + Bytes.pretty(start_key) + '-'
                + Bytes.pretty(stop_key) + ") offline=" + offline
                + ", region_id=" + region_id + ", region_name="
                + Bytes.pretty(region_name) + ", split=" + split);
    }
    // RegionServers set both `offline' and `split' to `false' on the parent
    // region after it's been split.  We normally don't expect to ever observe
    // such regions as any META lookup should find the new daughter regions.
    // But just in case, we make sure to not throw an exception in this case.
    if (offline && !split) {
      throw new RegionOfflineException(region_name);
    }
    // If the region has been split, we put a special marker instead of
    // the table name to indicate that this region has been split.
    final RegionInfo region = new RegionInfo(split ? EMPTY_ARRAY : table,
                                             region_name, stop_key);
    out_start_key[0] = start_key;
    return region;
  }

  /**
   * Creates a new {@link RegionInfo} from a 0.95+ META {@link KeyValue}.
   */
  private static RegionInfo
  deserializeProtobufRegionInfo(final KeyValue kv, final byte[][] out_start_key) {
    final byte[] value = kv.value();
    final int magic = Bytes.getInt(value);
    if (magic != HBaseClient.PBUF_MAGIC) {
      throw BrokenMetaException.badKV(null, "the magic number is invalid", kv);
    }
    final HBasePB.RegionInfo pb;
    try {
      pb = HBasePB.RegionInfo.PARSER.parseFrom(value, 4, value.length - 4);
    } catch (InvalidProtocolBufferException e) {
      throw new BrokenMetaException("Failed to decode " + Bytes.pretty(value),
                                    e);
    }
    final byte[] region_id = Long.toString(pb.getRegionId()).getBytes();
    final byte[] table = Bytes.get(pb.getTableName().getQualifier());
    final byte[] start_key = Bytes.get(pb.getStartKey());
    final byte[] stop_key = Bytes.get(pb.getEndKey());
    final byte[] region_name = kv.key();

    final boolean offline = pb.getOffline();
    final boolean split = pb.getSplit();
    // XXX what to do with the `recovering' field?
    if (offline && !split) {
      throw new RegionOfflineException(region_name);
    }
    out_start_key[0] = start_key;
    return new RegionInfo(split ? EMPTY_ARRAY : table, region_name, stop_key);
  }

  /**
   * Given the name of a region, returns the name of the table it belongs to.
   * @throws IllegalArgumentException if the name of the region is malformed.
   */
  static byte[] tableFromRegionName(final byte[] region_name) {
    int comma = 1;  // Can't be at the beginning.
    for (/**/; comma < region_name.length; comma++) {
      if (region_name[comma] == ',') {
        break;
      }
    }
    if (comma == region_name.length) {
      throw new IllegalArgumentException("Malformed region name, contains no"
        + " comma: " + Bytes.pretty(region_name));
    }
    return Arrays.copyOf(region_name, comma);
  }

  @Override
  public int compareTo(final RegionInfo other) {
    return Bytes.memcmp(region_name, other.region_name);
  }

  public boolean equals(final Object other) {
    if (other == null || !(other instanceof RegionInfo)) {
      return false;
    }
    return compareTo((RegionInfo) other) == 0;
  }

  public int hashCode() {
    return Arrays.hashCode(table)
      ^ Arrays.hashCode(region_name)
      ^ Arrays.hashCode(stop_key);
  }

  /** Returns a hint as to how many bytes are needed for {@link #toString}.  */
  int stringSizeHint() {
    return 48  // boilerplate
      + table.length + 2
      // region_name and stop_key are likely to contain non-ascii characters,
      // so let's multiply its length by 2 to avoid re-allocations.
      + region_name.length * 2
      + stop_key.length * 2;
  }

  public String toString() {
    final StringBuilder buf = new StringBuilder(stringSizeHint());
    toStringbuf(buf);
    return buf.toString();
  }

  /** Like {@link #toString} but puts the output in the given buffer.  */
  void toStringbuf(final StringBuilder buf) {
    buf.append("RegionInfo(table=");
    if (table == EMPTY_ARRAY) {
      buf.append("<NSRE marker>");
    } else {
      Bytes.pretty(buf, table);
    }
    buf.append(", region_name=");
    Bytes.pretty(buf, region_name);
    buf.append(", stop_key=");
    Bytes.pretty(buf, stop_key);
    buf.append(')');
  }

  /** Singleton to compare region names.  */
  static final RegionNameCmp REGION_NAME_CMP = new RegionNameCmp();

  /**
   * Comparator for region names.
   * We can't just use {@link Bytes.MEMCMP} because it doesn't play nicely
   * with the way META keys are built as the first region has an empty start
   * key.  Let's assume we know about those 2 regions in our cache:
   * <pre>
   *   .META.,,1
   *   tableA,,1273018455182
   * </pre>
   * We're given an RPC to execute on {@code tableA}, row {@code \000} (1 byte
   * row key containing a 0).  If we use {@code memcmp} to sort the entries in
   * the cache, when we search for the entry right before {@code tableA,\000,:}
   * we'll erroneously find {@code .META.,,1} instead of the entry for first
   * region of {@code tableA}.
   * <p>
   * Since this scheme breaks natural ordering, we need this comparator to
   * implement a special version of {@code memcmp} to handle this scenario.
   */
  private static final class RegionNameCmp implements Comparator<byte[]> {

    private RegionNameCmp() {  // Can't instantiate outside of this class.
    }

    @Override
    public int compare(final byte[] a, final byte[] b) {
      final int length = Math.min(a.length, b.length);
      if (a == b) {  // Do this after accessing a.length and b.length
        return 0;    // in order to NPE if either a or b is null.
      }
      // Reminder: region names are of the form:
      //   table_name,start_key,timestamp[.MD5.]
      // First compare the table names.
      int i;
      for (i = 0; i < length; i++) {
        final byte ai = a[i];  // Saves one pointer deference every iteration.
        final byte bi = b[i];  // Saves one pointer deference every iteration.
        if (ai != bi) {  // The name of the tables differ.
          if (ai == ',') {
            return -1001;  // `a' has a smaller table name.  a < b
          } else if (bi == ',') {
            return 1001;  // `b' has a smaller table name.  a > b
          }
          return (ai & 0xFF) - (bi & 0xFF);  // "promote" to unsigned.
        }
        if (ai == ',') {  // Remember: at this point ai == bi.
          break;  // We're done comparing the table names.  They're equal.
        }
      }

      // Now find the last comma in both `a' and `b'.  We need to start the
      // search from the end as the row key could have an arbitrary number of
      // commas and we don't know its length.
      final int a_comma = findCommaFromEnd(a, i);
      final int b_comma = findCommaFromEnd(b, i);
      // If either `a' or `b' is followed immediately by another comma, then
      // they are the first region (it's the empty start key).
      i++;   // No need to check against `length', there MUST be more bytes.

      // Compare keys.
      final int first_comma = Math.min(a_comma, b_comma);
      for (/*nothing*/; i < first_comma; i++) {
        final byte ai = a[i];
        final byte bi = b[i];
        if (ai != bi) {  // The keys differ.
          return (ai & 0xFF) - (bi & 0xFF);  // "promote" to unsigned.
        }
      }
      if (a_comma < b_comma) {
        return -1002;  // `a' has a shorter key.  a < b
      } else if (b_comma < a_comma) {
        return 1002;  // `b' has a shorter key.  a > b
      }

      // Keys have the same length and have compared identical.  Compare the
      // rest, which essentially means: use start code as a tie breaker.
      for (/*nothing*/; i < length; i++) {
        final byte ai = a[i];
        final byte bi = b[i];
        if (ai != bi) {  // The start codes differ.
          return (ai & 0xFF) - (bi & 0xFF);  // "promote" to unsigned.
        }
      }

      return a.length - b.length;
    }

    private static int findCommaFromEnd(final byte[] b, final int offset) {
      for (int i = b.length - 1; i > offset; i--) {
        if (b[i] == ',') {
          return i;
        }
      }
      throw new IllegalArgumentException("No comma found in " + Bytes.pretty(b)
                                         + " after offset " + offset);
    }

  }

}<|MERGE_RESOLUTION|>--- conflicted
+++ resolved
@@ -112,19 +112,6 @@
    */
   static RegionInfo fromKeyValue(final KeyValue kv,
                                  final byte[][] out_start_key) {
-<<<<<<< HEAD
-    final ChannelBuffer buf = ChannelBuffers.wrappedBuffer(kv.value());
-    final byte version = buf.readByte();
-    // version 1 was introduced in HBase 0.92 (see HBASE-451).
-    // The differences between v0 and v1 are irrelevant to us,
-    // as we only look at the first few fields, and they didn't
-    // change across these 2 versions.
-    if (version != 1 && version != 0) {
-      LOG.warn("Unsupported region info version: " + version
-               + " in .META.  entry: " + kv);
-      // Keep going anyway, just in case the new version is backwards
-      // compatible somehow.  If it's not, we'll just fail later.
-=======
     switch (kv.value()[0]) {
       case 0:  // pre 0.92 -- fall through.
       case 1:  // 0.92 to 0.94
@@ -135,7 +122,6 @@
         throw new IllegalStateException("Unsupported region info version: "
                                         + kv.value()[0] + " in .META.  entry: "
                                         + kv);
->>>>>>> d5436090
     }
   }
 
