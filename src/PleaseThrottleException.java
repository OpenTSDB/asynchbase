/*
 * Copyright (C) 2010-2012  The Async HBase Authors.  All rights reserved.
 * This file is part of Async HBase.
 *
 * Redistribution and use in source and binary forms, with or without
 * modification, are permitted provided that the following conditions are met:
 *   - Redistributions of source code must retain the above copyright notice,
 *     this list of conditions and the following disclaimer.
 *   - Redistributions in binary form must reproduce the above copyright notice,
 *     this list of conditions and the following disclaimer in the documentation
 *     and/or other materials provided with the distribution.
 *   - Neither the name of the StumbleUpon nor the names of its contributors
 *     may be used to endorse or promote products derived from this software
 *     without specific prior written permission.
 * THIS SOFTWARE IS PROVIDED BY THE COPYRIGHT HOLDERS AND CONTRIBUTORS "AS IS"
 * AND ANY EXPRESS OR IMPLIED WARRANTIES, INCLUDING, BUT NOT LIMITED TO, THE
 * IMPLIED WARRANTIES OF MERCHANTABILITY AND FITNESS FOR A PARTICULAR PURPOSE
 * ARE DISCLAIMED.  IN NO EVENT SHALL THE COPYRIGHT HOLDER OR CONTRIBUTORS BE
 * LIABLE FOR ANY DIRECT, INDIRECT, INCIDENTAL, SPECIAL, EXEMPLARY, OR
 * CONSEQUENTIAL DAMAGES (INCLUDING, BUT NOT LIMITED TO, PROCUREMENT OF
 * SUBSTITUTE GOODS OR SERVICES; LOSS OF USE, DATA, OR PROFITS; OR BUSINESS
 * INTERRUPTION) HOWEVER CAUSED AND ON ANY THEORY OF LIABILITY, WHETHER IN
 * CONTRACT, STRICT LIABILITY, OR TORT (INCLUDING NEGLIGENCE OR OTHERWISE)
 * ARISING IN ANY WAY OUT OF THE USE OF THIS SOFTWARE, EVEN IF ADVISED OF THE
 * POSSIBILITY OF SUCH DAMAGE.
 */
package org.hbase.async;

import com.stumbleupon.async.Deferred;

/**
 * This exception notifies the application to throttle its use of HBase.
 * <p>
 * Since all APIs of {@link HBaseClient} are asynchronous and non-blocking,
 * it's possible that the application would produce RPCs at a rate higher
 * than HBase is able to handle.  When this happens, {@link HBaseClient}
 * will typically do some buffering up to a certain point beyond which RPCs
 * will fail-fast with this exception, to prevent the application from
 * running itself out of memory.
 * <p>
 * This exception is expected to be handled by having the application
 * throttle or pause itself for a short period of time before retrying the
 * RPC that failed with this exception as well as before sending other RPCs.
 * The reason this exception inherits from {@link NonRecoverableException}
 * instead of {@link RecoverableException} is that the usual course of action
 * when handling a {@link RecoverableException} is to retry right away, which
 * would defeat the whole purpose of this exception.  Here, we want the
 * application to <b>retry after a reasonable delay</b> as well as <b>throttle
 * the pace of creation of new RPCs</b>.  What constitutes a "reasonable
 * delay" depends on the nature of RPCs and rate at which they're produced.
 * For a write-heavy high-throughput application, this exception will
 * typically be used when HBase is in the process of splitting a region or
 * migrating a region to another server, in which case the application should
 * stop producing new writes for typically at least 1 second (or significantly
 * slow down its pace, to let {@link HBaseClient} buffer the writes).
 * <p>
 * When {@link HBaseClient} buffers RPCs, it typically uses this exception
 * with a low watermark and a high watermark.  When the buffer hits the low
 * watermark, the next (unlucky) RPC that wants to be buffered will be failed
 * with a {@code PleaseThrottleException}, to send an "advisory warning" to
 * the application that it needs to throttle itself.  All subsequent RPCs
 * that need to be buffered will be buffered until the buffer hits the high
 * watermark.  Once the high watermark has been hit, all subsequent RPCs that
 * need to be buffered will fail-fast with a {@code PleaseThrottleException}.
 * <p>
 * One effective strategy to handle this exception is to set a flag to true
 * when this exception is first emitted that causes the application to pause
 * or throttle its use of HBase.  Then you can retry the RPC that failed
 * (which is accessible through {@link #getFailedRpc}) and add a callback to
 * it in order to unset the flag once the RPC completes successfully.
 * Note that low-throughput applications will typically rarely (if ever)
 * hit the low watermark and should never hit the high watermark, so they
 * don't need complex throttling logic.
 */
public final class PleaseThrottleException extends NonRecoverableException
implements HasFailedRpcException {

  /** The RPC that was failed with this exception.  */
  private final HBaseRpc rpc;

  /** A deferred one can wait on before retrying the failed RPC.  */
<<<<<<< HEAD
  private final Deferred deferred;
=======
  private final Deferred<?> deferred;
>>>>>>> d5436090

  /**
   * Constructor.
   * @param msg A message explaining why the application has to throttle.
   * @param cause The exception that requires the application to throttle
   * itself (can be {@code null}).
   * @param rpc The RPC that was made to fail with this exception.
   * @param deferred A deferred one can wait on before retrying the failed RPC.
   */
  PleaseThrottleException(final String msg,
                          final HBaseException cause,
                          final HBaseRpc rpc,
<<<<<<< HEAD
                          final Deferred deferred) {
=======
                          final Deferred<?> deferred) {
>>>>>>> d5436090
    super(msg, cause);
    this.rpc = rpc;
    this.deferred = deferred;
  }

  /**
   * The RPC that was made to fail with this exception.
   */
  public HBaseRpc getFailedRpc() {
    return rpc;
  }

  /**
   * Returns a deferred one can wait on before retrying the failed RPC.
   * @since 1.3
   */
<<<<<<< HEAD
  public Deferred getDeferred() {
    return deferred;
  }

=======
  public Deferred<?> getDeferred() {
    return deferred;
  }

  @Override
  PleaseThrottleException make(final Object msg, final HBaseRpc rpc) {
    // This is only called from HBaseClient.sendRpcToRegion(), more precisely
    // from RetryRpc.call(), where we need to report the correct RPC that has
    // failed when it's a META or ROOT lookup that failed.
    if (msg instanceof PleaseThrottleException) {
      final PleaseThrottleException e = (PleaseThrottleException) msg;
      return new PleaseThrottleException(e.getMessage(), e, rpc,
                                         e.getDeferred());
    }
    // Thus we never expect to be here since the only call site is passing us
    // a PleaseThrottleException in argument.  Not very clean, I agree.
    throw new AssertionError("Should never be here!");
  }

>>>>>>> d5436090
  private static final long serialVersionUID = 1286782542;

}<|MERGE_RESOLUTION|>--- conflicted
+++ resolved
@@ -79,11 +79,7 @@
   private final HBaseRpc rpc;
 
   /** A deferred one can wait on before retrying the failed RPC.  */
-<<<<<<< HEAD
-  private final Deferred deferred;
-=======
   private final Deferred<?> deferred;
->>>>>>> d5436090
 
   /**
    * Constructor.
@@ -96,11 +92,7 @@
   PleaseThrottleException(final String msg,
                           final HBaseException cause,
                           final HBaseRpc rpc,
-<<<<<<< HEAD
-                          final Deferred deferred) {
-=======
                           final Deferred<?> deferred) {
->>>>>>> d5436090
     super(msg, cause);
     this.rpc = rpc;
     this.deferred = deferred;
@@ -117,12 +109,6 @@
    * Returns a deferred one can wait on before retrying the failed RPC.
    * @since 1.3
    */
-<<<<<<< HEAD
-  public Deferred getDeferred() {
-    return deferred;
-  }
-
-=======
   public Deferred<?> getDeferred() {
     return deferred;
   }
@@ -142,7 +128,6 @@
     throw new AssertionError("Should never be here!");
   }
 
->>>>>>> d5436090
   private static final long serialVersionUID = 1286782542;
 
 }