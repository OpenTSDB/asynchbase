--- conflicted
+++ resolved
@@ -103,14 +103,11 @@
 
   /** Serializes this request.  */
   ChannelBuffer serialize(final byte server_version) {
-<<<<<<< HEAD
-=======
     if (server_version >= RegionClient.SERVER_VERSION_095_OR_ABOVE) {
       throw new UnsupportedOperationException("Row locks are not supported with"
                                               + " this version of HBase ("
                                               + server_version + ").");
     }
->>>>>>> d5436090
     final ChannelBuffer buf = newBuffer(server_version,
                                         predictSerializedSize());
     buf.writeInt(2);  // Number of parameters.
@@ -151,14 +148,11 @@
       this.lock = lock;
     }
 
-<<<<<<< HEAD
-=======
     @Override
     byte[] method(final byte unused_server_version) {
       return UNLOCK_ROW;
     }
 
->>>>>>> d5436090
     ChannelBuffer serialize(final byte server_version) {
       // num param + type 1 + region length + region + type 2 + long
       final ChannelBuffer buf = newBuffer(server_version,
