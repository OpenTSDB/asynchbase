/*
 * Copyright (C) 2010-2012  The Async HBase Authors.  All rights reserved.
 * This file is part of Async HBase.
 *
 * Redistribution and use in source and binary forms, with or without
 * modification, are permitted provided that the following conditions are met:
 *   - Redistributions of source code must retain the above copyright notice,
 *     this list of conditions and the following disclaimer.
 *   - Redistributions in binary form must reproduce the above copyright notice,
 *     this list of conditions and the following disclaimer in the documentation
 *     and/or other materials provided with the distribution.
 *   - Neither the name of the StumbleUpon nor the names of its contributors
 *     may be used to endorse or promote products derived from this software
 *     without specific prior written permission.
 * THIS SOFTWARE IS PROVIDED BY THE COPYRIGHT HOLDERS AND CONTRIBUTORS "AS IS"
 * AND ANY EXPRESS OR IMPLIED WARRANTIES, INCLUDING, BUT NOT LIMITED TO, THE
 * IMPLIED WARRANTIES OF MERCHANTABILITY AND FITNESS FOR A PARTICULAR PURPOSE
 * ARE DISCLAIMED.  IN NO EVENT SHALL THE COPYRIGHT HOLDER OR CONTRIBUTORS BE
 * LIABLE FOR ANY DIRECT, INDIRECT, INCIDENTAL, SPECIAL, EXEMPLARY, OR
 * CONSEQUENTIAL DAMAGES (INCLUDING, BUT NOT LIMITED TO, PROCUREMENT OF
 * SUBSTITUTE GOODS OR SERVICES; LOSS OF USE, DATA, OR PROFITS; OR BUSINESS
 * INTERRUPTION) HOWEVER CAUSED AND ON ANY THEORY OF LIABILITY, WHETHER IN
 * CONTRACT, STRICT LIABILITY, OR TORT (INCLUDING NEGLIGENCE OR OTHERWISE)
 * ARISING IN ANY WAY OUT OF THE USE OF THIS SOFTWARE, EVEN IF ADVISED OF THE
 * POSSIBILITY OF SUCH DAMAGE.
 */
package org.hbase.async;

import java.util.ArrayList;

import org.jboss.netty.buffer.ChannelBuffer;

import org.hbase.async.generated.ClientPB.MutateRequest;
import org.hbase.async.generated.ClientPB.MutateResponse;
import org.hbase.async.generated.ClientPB.MutationProto;

/**
 * Atomically increments a value in HBase.
 *
 * <h1>A note on passing {@code byte} arrays in argument</h1>
 * None of the method that receive a {@code byte[]} in argument will copy it.
 * For more info, please refer to the documentation of {@link HBaseRpc}.
 * <h1>A note on passing {@code String}s in argument</h1>
 * All strings are assumed to use the platform's default charset.
 */
public final class AtomicIncrementRequest extends HBaseRpc
  implements HBaseRpc.HasTable, HBaseRpc.HasKey,
             HBaseRpc.HasFamily, HBaseRpc.HasQualifier, HBaseRpc.IsEdit {

  private static final byte[] INCREMENT_COLUMN_VALUE = new byte[] {
    'i', 'n', 'c', 'r', 'e', 'm', 'e', 'n', 't',
    'C', 'o', 'l', 'u', 'm', 'n',
    'V', 'a', 'l', 'u', 'e'
  };

  private final byte[] family;
  private final byte[] qualifier;
  private long amount;
  private boolean durable = true;

  /**
   * Constructor.
   * <strong>These byte arrays will NOT be copied.</strong>
   * @param table The non-empty name of the table to use.
   * @param key The row key of the value to increment.
   * @param family The column family of the value to increment.
   * @param qualifier The column qualifier of the value to increment.
   * @param amount Amount by which to increment the value in HBase.
   * If negative, the value in HBase will be decremented.
   */
  public AtomicIncrementRequest(final byte[] table,
                                final byte[] key,
                                final byte[] family,
                                final byte[] qualifier,
                                final long amount) {
    super(table, key);
    KeyValue.checkFamily(family);
    KeyValue.checkQualifier(qualifier);
    this.family = family;
    this.qualifier = qualifier;
    this.amount = amount;
  }

  /**
   * Constructor.  This is equivalent to:
   * {@link #AtomicIncrementRequest(byte[], byte[], byte[], byte[], long)
   * AtomicIncrementRequest}{@code (table, key, family, qualifier, 1)}
   * <p>
   * <strong>These byte arrays will NOT be copied.</strong>
   * @param table The non-empty name of the table to use.
   * @param key The row key of the value to increment.
   * @param family The column family of the value to increment.
   * @param qualifier The column qualifier of the value to increment.
   */
  public AtomicIncrementRequest(final byte[] table,
                                final byte[] key,
                                final byte[] family,
                                final byte[] qualifier) {
    this(table, key, family, qualifier, 1);
  }

  /**
   * Constructor.
   * All strings are assumed to use the platform's default charset.
   * @param table The non-empty name of the table to use.
   * @param key The row key of the value to increment.
   * @param family The column family of the value to increment.
   * @param qualifier The column qualifier of the value to increment.
   * @param amount Amount by which to increment the value in HBase.
   * If negative, the value in HBase will be decremented.
   */
  public AtomicIncrementRequest(final String table,
                                final String key,
                                final String family,
                                final String qualifier,
                                final long amount) {
    this(table.getBytes(), key.getBytes(), family.getBytes(),
         qualifier.getBytes(), amount);
  }

  /**
   * Constructor.  This is equivalent to:
   * All strings are assumed to use the platform's default charset.
   * {@link #AtomicIncrementRequest(String, String, String, String, long)
   * AtomicIncrementRequest}{@code (table, key, family, qualifier, 1)}
   * @param table The non-empty name of the table to use.
   * @param key The row key of the value to increment.
   * @param family The column family of the value to increment.
   * @param qualifier The column qualifier of the value to increment.
   */
  public AtomicIncrementRequest(final String table,
                                final String key,
                                final String family,
                                final String qualifier) {
    this(table.getBytes(), key.getBytes(), family.getBytes(),
         qualifier.getBytes(), 1);
  }

  /**
   * Returns the amount by which the value is going to be incremented.
   */
  public long getAmount() {
    return amount;
  }

  /**
   * Changes the amount by which the value is going to be incremented.
   * @param amount The new amount.  If negative, the value will be decremented.
   */
  public void setAmount(final long amount) {
    this.amount = amount;
  }

  @Override
  byte[] method(final byte server_version) {
    return (server_version >= RegionClient.SERVER_VERSION_095_OR_ABOVE
            ? MUTATE
            : INCREMENT_COLUMN_VALUE);
  }

  @Override
  public byte[] table() {
    return table;
  }

  @Override
  public byte[] key() {
    return key;
  }

  @Override
  public byte[] family() {
    return family;
  }

  @Override
  public byte[] qualifier() {
    return qualifier;
  }

  public String toString() {
    return super.toStringWithQualifier("AtomicIncrementRequest",
                                       family, qualifier,
                                       ", amount=" + amount);
  }

  // ---------------------- //
  // Package private stuff. //
  // ---------------------- //

  /**
   * Changes whether or not this atomic increment should use the WAL.
   * @param durable {@code true} to use the WAL, {@code false} otherwise.
   */
  void setDurable(final boolean durable) {
    this.durable = durable;
  }

  private int predictSerializedSize() {
    int size = 0;
    size += 4;  // int:  Number of parameters.
    size += 1;  // byte: Type of the 1st parameter.
    size += 3;  // vint: region name length (3 bytes => max length = 32768).
    size += region.name().length;  // The region name.
    size += 1;  // byte: Type of the 2nd parameter.
    size += 3;  // vint: row key length (3 bytes => max length = 32768).
    size += key.length;  // The row key.
    size += 1;  // byte: Type of the 3rd parameter.
    size += 1;  // vint: Family length (guaranteed on 1 byte).
    size += family.length;  // The family.
    size += 1;  // byte: Type of the 4th parameter.
    size += 3;  // vint: Qualifier length.
    size += qualifier.length;  // The qualifier.
    size += 1;  // byte: Type of the 5th parameter.
    size += 8;  // long: Amount.
    size += 1;  // byte: Type of the 6th parameter.
    size += 1;  // bool: Whether or not to write to the WAL.
    return size;
  }

  /** Serializes this request.  */
  ChannelBuffer serialize(final byte server_version) {
<<<<<<< HEAD
=======
    if (server_version < RegionClient.SERVER_VERSION_095_OR_ABOVE) {
      return serializeOld(server_version);
    }
    final MutationProto.ColumnValue.QualifierValue qualifier =
      MutationProto.ColumnValue.QualifierValue.newBuilder()
      .setQualifier(Bytes.wrap(this.qualifier))
      .setValue(Bytes.wrap(Bytes.fromLong(amount)))
      .build();
    final MutationProto.ColumnValue column =
      MutationProto.ColumnValue.newBuilder()
      .setFamily(Bytes.wrap(family))
      .addQualifierValue(qualifier)
      .build();
    final MutationProto.Builder incr = MutationProto.newBuilder()
      .setRow(Bytes.wrap(key))
      .setMutateType(MutationProto.MutationType.INCREMENT)
      .addColumnValue(column);
    if (!durable) {
      incr.setDurability(MutationProto.Durability.SKIP_WAL);
    }
    final MutateRequest req = MutateRequest.newBuilder()
      .setRegion(region.toProtobuf())
      .setMutation(incr.build())
      .build();
    return toChannelBuffer(MUTATE, req);
  }

  /** Serializes this request for HBase 0.94 and before.  */
  private ChannelBuffer serializeOld(final byte server_version) {
>>>>>>> d5436090
    final ChannelBuffer buf = newBuffer(server_version,
                                        predictSerializedSize());
    buf.writeInt(6);  // Number of parameters.

    writeHBaseByteArray(buf, region.name());
    writeHBaseByteArray(buf, key);
    writeHBaseByteArray(buf, family);
    writeHBaseByteArray(buf, qualifier);
    writeHBaseLong(buf, amount);
    writeHBaseBool(buf, durable);

    return buf;
  }

  @Override
  Object deserialize(final ChannelBuffer buf, int cell_size) {
    final MutateResponse resp = readProtobuf(buf, MutateResponse.PARSER);
    // An increment must always produce a result, so we shouldn't need to
    // check whether the `result' field is set here.
    final ArrayList<KeyValue> kvs = GetRequest.convertResult(resp.getResult(),
                                                             buf, cell_size);
    if (kvs.size() != 1) {
      throw new InvalidResponseException("Atomic increment returned "
        + kvs.size() + " KeyValue(s), but we expected exactly one. kvs="
        + kvs, resp);
    }
    return Bytes.getLong(kvs.get(0).value());
  }

}<|MERGE_RESOLUTION|>--- conflicted
+++ resolved
@@ -220,8 +220,6 @@
 
   /** Serializes this request.  */
   ChannelBuffer serialize(final byte server_version) {
-<<<<<<< HEAD
-=======
     if (server_version < RegionClient.SERVER_VERSION_095_OR_ABOVE) {
       return serializeOld(server_version);
     }
@@ -251,7 +249,6 @@
 
   /** Serializes this request for HBase 0.94 and before.  */
   private ChannelBuffer serializeOld(final byte server_version) {
->>>>>>> d5436090
     final ChannelBuffer buf = newBuffer(server_version,
                                         predictSerializedSize());
     buf.writeInt(6);  // Number of parameters.
